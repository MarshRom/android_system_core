--- conflicted
+++ resolved
@@ -185,17 +185,7 @@
      * can silently finish itself or show a dialog.
      */
     CAMERA_CMD_PING = 9,
-<<<<<<< HEAD
  
-#ifdef QCOM_HARDWARE
-    CAMERA_CMD_HISTOGRAM_ON     = 10,
-    CAMERA_CMD_HISTOGRAM_OFF     = 11,
-    CAMERA_CMD_HISTOGRAM_SEND_DATA  = 12,
-#endif
-#endif
-
-=======
-
     /**
      * Configure the number of video buffers used for recording. The intended
      * video buffer count for recording is passed as arg1, which must be
@@ -206,7 +196,14 @@
      * count is non-positive or too big to be realized.
      */
     CAMERA_CMD_SET_VIDEO_BUFFER_COUNT = 10,
->>>>>>> 31da9db0
+
+#ifdef QCOM_HARDWARE
+    CAMERA_CMD_HISTOGRAM_ON     = 10,
+    CAMERA_CMD_HISTOGRAM_OFF     = 11,
+    CAMERA_CMD_HISTOGRAM_SEND_DATA  = 12,
+#endif
+#endif
+
 };
 
 /** camera fatal errors */
