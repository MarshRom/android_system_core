--- conflicted
+++ resolved
@@ -32,16 +32,14 @@
  * frameworks/base/include/media/AudioSystem.h
  */
 
-<<<<<<< HEAD
 #define AMR_FRAMESIZE 32
 #define QCELP_FRAMESIZE 35
 #define EVRC_FRAMESIZE 23
 #define AMR_WB_FRAMESIZE 61
 #define AAC_FRAMESIZE 2048
-=======
+
 /* device address used to refer to the standard remote submix */
 #define AUDIO_REMOTE_SUBMIX_DEVICE_ADDRESS "0"
->>>>>>> 19ebdade
 
 typedef int audio_io_handle_t;
 
@@ -532,8 +530,10 @@
                                         // controls related to voice calls.
     AUDIO_OUTPUT_FLAG_FAST = 0x4,       // output supports "fast tracks",
                                         // defined elsewhere
-<<<<<<< HEAD
-    AUDIO_OUTPUT_FLAG_DEEP_BUFFER = 0x8,// use deep audio buffers
+    AUDIO_OUTPUT_FLAG_DEEP_BUFFER = 0x8, // use deep audio buffers
+    AUDIO_OUTPUT_FLAG_COMPRESS_OFFLOAD = 0x10,  // offload playback of compressed
+                                                // streams to hardware codec
+    AUDIO_OUTPUT_FLAG_NON_BLOCKING = 0x20 // use non-blocking write
 #ifdef QCOM_HARDWARE
     //Qualcomm Flags
     AUDIO_OUTPUT_FLAG_LPA = 0x1000,      // use LPA
@@ -543,12 +543,6 @@
                                          // path for VOIP calls
     AUDIO_OUTPUT_FLAG_INCALL_MUSIC = 0x8000 //use this flag for incall music delivery
 #endif
-=======
-    AUDIO_OUTPUT_FLAG_DEEP_BUFFER = 0x8, // use deep audio buffers
-    AUDIO_OUTPUT_FLAG_COMPRESS_OFFLOAD = 0x10,  // offload playback of compressed
-                                                // streams to hardware codec
-    AUDIO_OUTPUT_FLAG_NON_BLOCKING = 0x20 // use non-blocking write
->>>>>>> 19ebdade
 } audio_output_flags_t;
 
 /* The audio input flags are analogous to audio output flags.
