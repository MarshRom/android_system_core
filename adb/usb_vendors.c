--- conflicted
+++ resolved
@@ -127,16 +127,12 @@
 #define VENDOR_ID_LAB126        0x1949
 // Yulong Coolpad's USB Vendor ID
 #define VENDOR_ID_YULONG_COOLPAD 0x1EBF
-<<<<<<< HEAD
 // Lab126's USB Vendor ID
 #define VENDOR_ID_LAB126        0x1949
-=======
 // Kobo's USB Vendor ID
 #define VENDOR_ID_KOBO          0x2237
 // Teleepoch's USB Vendor ID
 #define VENDOR_ID_TELEEPOCH     0x2340
-
->>>>>>> 31da9db0
 
 /** built-in vendor list */
 int builtInVendorIds[] = {
@@ -186,12 +182,9 @@
     VENDOR_ID_SONY,
     VENDOR_ID_LAB126,
     VENDOR_ID_YULONG_COOLPAD,
-<<<<<<< HEAD
     VENDOR_ID_LAB126,
-=======
     VENDOR_ID_KOBO,
     VENDOR_ID_TELEEPOCH,
->>>>>>> 31da9db0
 };
 
 #define BUILT_IN_VENDOR_COUNT    (sizeof(builtInVendorIds)/sizeof(builtInVendorIds[0]))
