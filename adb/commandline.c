--- conflicted
+++ resolved
@@ -1467,14 +1467,6 @@
             return 0;
         }
     }
-<<<<<<< HEAD
-
-    if(!strcmp(argv[0], "remount") || !strcmp(argv[0], "reboot")
-            || !strcmp(argv[0], "reboot-bootloader")
-            || !strcmp(argv[0], "tcpip") || !strcmp(argv[0], "usb")
-            || !strcmp(argv[0], "root") || !strcmp(argv[0], "disable-verity")
-            || !strcmp(argv[0], "enable-verity")) {
-=======
     else if (!strcmp(argv[0], "remount") ||
              !strcmp(argv[0], "reboot") ||
              !strcmp(argv[0], "reboot-bootloader") ||
@@ -1483,7 +1475,6 @@
              !strcmp(argv[0], "root") ||
              !strcmp(argv[0], "disable-verity") ||
              !strcmp(argv[0], "enable-verity")) {
->>>>>>> 4110da75
         char command[100];
         if (!strcmp(argv[0], "reboot-bootloader"))
             snprintf(command, sizeof(command), "reboot:bootloader");
