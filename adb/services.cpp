/*
 * Copyright (C) 2007 The Android Open Source Project
 *
 * Licensed under the Apache License, Version 2.0 (the "License");
 * you may not use this file except in compliance with the License.
 * You may obtain a copy of the License at
 *
 *      http://www.apache.org/licenses/LICENSE-2.0
 *
 * Unless required by applicable law or agreed to in writing, software
 * distributed under the License is distributed on an "AS IS" BASIS,
 * WITHOUT WARRANTIES OR CONDITIONS OF ANY KIND, either express or implied.
 * See the License for the specific language governing permissions and
 * limitations under the License.
 */

#define TRACE_TAG SERVICES

#include "sysdeps.h"

#include <errno.h>
#include <stddef.h>
#include <stdio.h>
#include <stdlib.h>
#include <string.h>

#ifndef _WIN32
#include <netdb.h>
#include <netinet/in.h>
#include <sys/ioctl.h>
#include <unistd.h>
#endif

#include <android-base/file.h>
#include <android-base/parsenetaddress.h>
#include <android-base/stringprintf.h>
#include <android-base/strings.h>
#include <cutils/sockets.h>

#if !ADB_HOST
#include "cutils/android_reboot.h"
#include "cutils/properties.h"
#endif

#include "adb.h"
#include "adb_io.h"
#include "adb_utils.h"
#include "file_sync_service.h"
#include "remount_service.h"
#include "services.h"
#include "shell_service.h"
#include "sysdeps.h"
#include "transport.h"

struct stinfo {
    void (*func)(int fd, void *cookie);
    int fd;
    void *cookie;
};

static void service_bootstrap_func(void* x) {
    stinfo* sti = reinterpret_cast<stinfo*>(x);
    adb_thread_setname(android::base::StringPrintf("service %d", sti->fd));
    sti->func(sti->fd, sti->cookie);
    free(sti);
}

#if !ADB_HOST

void restart_root_service(int fd, void *cookie) {
    if (getuid() == 0) {
        WriteFdExactly(fd, "adbd is already running as root\n");
        adb_close(fd);
    } else {
        char value[PROPERTY_VALUE_MAX];
        property_get("ro.debuggable", value, "");
        if (strcmp(value, "1") != 0) {
            WriteFdExactly(fd, "adbd cannot run as root in production builds\n");
            adb_close(fd);
            return;
        }

        char build_type[PROPERTY_VALUE_MAX];
        char cm_version[PROPERTY_VALUE_MAX];
        property_get("persist.sys.root_access", value, "0");
        property_get("ro.build.type", build_type, "");
        property_get("ro.cm.version", cm_version, "");

        if (strlen(cm_version) > 0 && strcmp(build_type, "eng") != 0 && (atoi(value) & 2) != 2) {
            WriteFdExactly(fd, "root access is disabled by system setting - enable in settings -> development options\n");
            adb_close(fd);
            return;
        }

        property_set("service.adb.root", "1");
        WriteFdExactly(fd, "restarting adbd as root\n");
        adb_close(fd);
    }
}

void restart_unroot_service(int fd, void *cookie) {
    if (getuid() != 0) {
        WriteFdExactly(fd, "adbd not running as root\n");
        adb_close(fd);
    } else {
        property_set("service.adb.root", "0");
        WriteFdExactly(fd, "restarting adbd as non root\n");
        adb_close(fd);
    }
}

void restart_tcp_service(int fd, void *cookie) {
    int port = (int) (uintptr_t) cookie;
    if (port <= 0) {
        WriteFdFmt(fd, "invalid port %d\n", port);
        adb_close(fd);
        return;
    }

    char value[PROPERTY_VALUE_MAX];
    snprintf(value, sizeof(value), "%d", port);
    property_set("service.adb.tcp.port", value);
    WriteFdFmt(fd, "restarting in TCP mode port: %d\n", port);
    adb_close(fd);
}

void restart_usb_service(int fd, void *cookie) {
    property_set("service.adb.tcp.port", "0");
    WriteFdExactly(fd, "restarting in USB mode\n");
    adb_close(fd);
}

static bool reboot_service_impl(int fd, const char* arg) {
    const char* reboot_arg = arg;
    bool auto_reboot = false;

    if (strcmp(reboot_arg, "sideload-auto-reboot") == 0) {
        auto_reboot = true;
        reboot_arg = "sideload";
    }

    // It reboots into sideload mode by setting "--sideload" or "--sideload_auto_reboot"
    // in the command file.
    if (strcmp(reboot_arg, "sideload") == 0) {
        if (getuid() != 0) {
            WriteFdExactly(fd, "'adb root' is required for 'adb reboot sideload'.\n");
            return false;
        }

        const char* const recovery_dir = "/cache/recovery";
        const char* const command_file = "/cache/recovery/command";
        // Ensure /cache/recovery exists.
        if (adb_mkdir(recovery_dir, 0770) == -1 && errno != EEXIST) {
            D("Failed to create directory '%s': %s", recovery_dir, strerror(errno));
            return false;
        }

        bool write_status = android::base::WriteStringToFile(
                auto_reboot ? "--sideload_auto_reboot" : "--sideload", command_file);
        if (!write_status) {
            return false;
        }

        reboot_arg = "recovery";
    }

    sync();

    char property_val[PROPERTY_VALUE_MAX];
    int ret = snprintf(property_val, sizeof(property_val), "reboot,%s", reboot_arg);
    if (ret >= static_cast<int>(sizeof(property_val))) {
        WriteFdFmt(fd, "reboot string too long: %d\n", ret);
        return false;
    }

    ret = property_set(ANDROID_RB_PROPERTY, property_val);
    if (ret < 0) {
        WriteFdFmt(fd, "reboot failed: %d\n", ret);
        return false;
    }

    return true;
}

void reboot_service(int fd, void* arg)
{
    if (reboot_service_impl(fd, static_cast<const char*>(arg))) {
        // Don't return early. Give the reboot command time to take effect
        // to avoid messing up scripts which do "adb reboot && adb wait-for-device"
        while (true) {
            pause();
        }
    }

    free(arg);
    adb_close(fd);
}

int reverse_service(const char* command) {
    int s[2];
    if (adb_socketpair(s)) {
        PLOG(ERROR) << "cannot create service socket pair.";
        return -1;
    }
    VLOG(SERVICES) << "service socketpair: " << s[0] << ", " << s[1];
    if (handle_forward_request(command, kTransportAny, nullptr, s[1]) < 0) {
        SendFail(s[1], "not a reverse forwarding command");
    }
    adb_close(s[1]);
    return s[0];
}

// Shell service string can look like:
//   shell[,arg1,arg2,...]:[command]
static int ShellService(const std::string& args, const atransport* transport) {
    size_t delimiter_index = args.find(':');
    if (delimiter_index == std::string::npos) {
        LOG(ERROR) << "No ':' found in shell service arguments: " << args;
        return -1;
    }

    const std::string service_args = args.substr(0, delimiter_index);
    const std::string command = args.substr(delimiter_index + 1);

    // Defaults:
    //   PTY for interactive, raw for non-interactive.
    //   No protocol.
    //   $TERM set to "dumb".
    SubprocessType type(command.empty() ? SubprocessType::kPty
                                        : SubprocessType::kRaw);
    SubprocessProtocol protocol = SubprocessProtocol::kNone;
    std::string terminal_type = "dumb";

    for (const std::string& arg : android::base::Split(service_args, ",")) {
        if (arg == kShellServiceArgRaw) {
            type = SubprocessType::kRaw;
        } else if (arg == kShellServiceArgPty) {
            type = SubprocessType::kPty;
        } else if (arg == kShellServiceArgShellProtocol) {
            protocol = SubprocessProtocol::kShell;
        } else if (android::base::StartsWith(arg, "TERM=")) {
            terminal_type = arg.substr(5);
        } else if (!arg.empty()) {
            // This is not an error to allow for future expansion.
            LOG(WARNING) << "Ignoring unknown shell service argument: " << arg;
        }
    }

    return StartSubprocess(command.c_str(), terminal_type.c_str(), type, protocol);
}

#endif  // !ADB_HOST

static int create_service_thread(void (*func)(int, void *), void *cookie)
{
    int s[2];
    if (adb_socketpair(s)) {
        printf("cannot create service socket pair\n");
        return -1;
    }
    D("socketpair: (%d,%d)", s[0], s[1]);

    stinfo* sti = reinterpret_cast<stinfo*>(malloc(sizeof(stinfo)));
    if (sti == nullptr) {
        fatal("cannot allocate stinfo");
    }
    sti->func = func;
    sti->cookie = cookie;
    sti->fd = s[1];

    if (!adb_thread_create(service_bootstrap_func, sti)) {
        free(sti);
        adb_close(s[0]);
        adb_close(s[1]);
        printf("cannot create service thread\n");
        return -1;
    }

    D("service thread started, %d:%d",s[0], s[1]);
    return s[0];
}

<<<<<<< HEAD
#if !ADB_HOST

static void init_subproc_child()
{
    setsid();

    // Set OOM score adjustment to prevent killing
    int fd = adb_open("/proc/self/oom_score_adj", O_WRONLY | O_CLOEXEC);
    if (fd >= 0) {
        adb_write(fd, "0", 1);
        adb_close(fd);
    } else {
       D("adb: unable to update oom_score_adj\n");
    }
}

static int create_subproc_pty(const char *cmd, const char *arg0, const char *arg1, pid_t *pid)
{
    D("create_subproc_pty(cmd=%s, arg0=%s, arg1=%s)\n", cmd, arg0, arg1);
#if defined(_WIN32)
    fprintf(stderr, "error: create_subproc_pty not implemented on Win32 (%s %s %s)\n", cmd, arg0, arg1);
    return -1;
#else
    int ptm;

    ptm = unix_open("/dev/ptmx", O_RDWR | O_CLOEXEC); // | O_NOCTTY);
    if(ptm < 0){
        printf("[ cannot open /dev/ptmx - %s ]\n",strerror(errno));
        return -1;
    }

    char devname[64];
    if(grantpt(ptm) || unlockpt(ptm) || ptsname_r(ptm, devname, sizeof(devname)) != 0) {
        printf("[ trouble with /dev/ptmx - %s ]\n", strerror(errno));
        adb_close(ptm);
        return -1;
    }

    *pid = fork();
    if(*pid < 0) {
        printf("- fork failed: %s -\n", strerror(errno));
        adb_close(ptm);
        return -1;
    }

    if (*pid == 0) {
        init_subproc_child();

        int pts = unix_open(devname, O_RDWR | O_CLOEXEC);
        if (pts < 0) {
            fprintf(stderr, "child failed to open pseudo-term slave: %s\n", devname);
            exit(-1);
        }

        dup2(pts, STDIN_FILENO);
        dup2(pts, STDOUT_FILENO);
        dup2(pts, STDERR_FILENO);

        adb_close(pts);
        adb_close(ptm);

        execl(cmd, cmd, arg0, arg1, NULL);
        fprintf(stderr, "- exec '%s' failed: %s (%d) -\n",
                cmd, strerror(errno), errno);
        exit(-1);
    } else {
        return ptm;
    }
#endif /* !defined(_WIN32) */
}

static int create_subproc_raw(const char *cmd, const char *arg0, const char *arg1, pid_t *pid)
{
    D("create_subproc_raw(cmd=%s, arg0=%s, arg1=%s)\n", cmd, arg0, arg1);
#if defined(_WIN32)
    fprintf(stderr, "error: create_subproc_raw not implemented on Win32 (%s %s %s)\n", cmd, arg0, arg1);
    return -1;
#else

    // 0 is parent socket, 1 is child socket
    int sv[2];
    if (adb_socketpair(sv) < 0) {
        printf("[ cannot create socket pair - %s ]\n", strerror(errno));
        return -1;
    }
    D("socketpair: (%d,%d)", sv[0], sv[1]);

    *pid = fork();
    if (*pid < 0) {
        printf("- fork failed: %s -\n", strerror(errno));
        adb_close(sv[0]);
        adb_close(sv[1]);
        return -1;
    }

    if (*pid == 0) {
        adb_close(sv[0]);
        init_subproc_child();

        dup2(sv[1], STDIN_FILENO);
        dup2(sv[1], STDOUT_FILENO);
        dup2(sv[1], STDERR_FILENO);

        adb_close(sv[1]);

        execl(cmd, cmd, arg0, arg1, NULL);
        fprintf(stderr, "- exec '%s' failed: %s (%d) -\n",
                cmd, strerror(errno), errno);
        exit(-1);
    } else {
        adb_close(sv[1]);
        return sv[0];
    }
#endif /* !defined(_WIN32) */
}
#endif  /* !ABD_HOST */

#if ADB_HOST
#define SHELL_COMMAND "/bin/sh"
#define ALTERNATE_SHELL_COMMAND ""
#else
#define SHELL_COMMAND "/system/bin/sh"
#define ALTERNATE_SHELL_COMMAND "/sbin/sh"
#endif

#if !ADB_HOST
static void subproc_waiter_service(int fd, void *cookie)
{
    pid_t pid = (pid_t) (uintptr_t) cookie;

    D("entered. fd=%d of pid=%d\n", fd, pid);
    while (true) {
        int status;
        pid_t p = waitpid(pid, &status, 0);
        if (p == pid) {
            D("fd=%d, post waitpid(pid=%d) status=%04x\n", fd, p, status);
            if (WIFSIGNALED(status)) {
                D("*** Killed by signal %d\n", WTERMSIG(status));
                break;
            } else if (!WIFEXITED(status)) {
                D("*** Didn't exit!!. status %d\n", status);
                break;
            } else if (WEXITSTATUS(status) >= 0) {
                D("*** Exit code %d\n", WEXITSTATUS(status));
                break;
            }
         }
    }
    D("shell exited fd=%d of pid=%d err=%d\n", fd, pid, errno);
    if (SHELL_EXIT_NOTIFY_FD >=0) {
      int res;
      res = WriteFdExactly(SHELL_EXIT_NOTIFY_FD, &fd, sizeof(fd)) ? 0 : -1;
      D("notified shell exit via fd=%d for pid=%d res=%d errno=%d\n",
        SHELL_EXIT_NOTIFY_FD, pid, res, errno);
    }
}

static int create_subproc_thread(const char *name, const subproc_mode mode)
{
    adb_thread_t t;
    int ret_fd;
    pid_t pid = -1;

    const char* shell_command;
    struct stat st;

    const char *arg0, *arg1;
    if (name == 0 || *name == 0) {
        arg0 = "-"; arg1 = 0;
    } else {
        arg0 = "-c"; arg1 = name;
    }

    char value[PROPERTY_VALUE_MAX];
    property_get("persist.sys.adb.shell", value, "");
    if (value[0] != '\0' && stat(value, &st) == 0) {
        shell_command = value;
    }
    else if (stat(ALTERNATE_SHELL_COMMAND, &st) == 0) {
        shell_command = ALTERNATE_SHELL_COMMAND;
    }
    else {
        shell_command = SHELL_COMMAND;
    }

    switch (mode) {
    case SUBPROC_PTY:
        ret_fd = create_subproc_pty(shell_command, arg0, arg1, &pid);
        break;
    case SUBPROC_RAW:
        ret_fd = create_subproc_raw(shell_command, arg0, arg1, &pid);
        break;
    default:
        fprintf(stderr, "invalid subproc_mode %d\n", mode);
        return -1;
    }
    D("create_subproc ret_fd=%d pid=%d\n", ret_fd, pid);

    stinfo* sti = reinterpret_cast<stinfo*>(malloc(sizeof(stinfo)));
    if(sti == 0) fatal("cannot allocate stinfo");
    sti->func = subproc_waiter_service;
    sti->cookie = (void*) (uintptr_t) pid;
    sti->fd = ret_fd;

    if (adb_thread_create(&t, service_bootstrap_func, sti)) {
        free(sti);
        adb_close(ret_fd);
        fprintf(stderr, "cannot create service thread\n");
        return -1;
    }

    D("service thread started, fd=%d pid=%d\n", ret_fd, pid);
    return ret_fd;
}
#endif

#if !ADB_HOST
static const char* bu_path()
{
    return (recovery_mode ? "/sbin/bu" : "/system/bin/bu");
}
#endif

int service_to_fd(const char *name)
{
=======
int service_to_fd(const char* name, const atransport* transport) {
>>>>>>> d02e6887
    int ret = -1;

    if(!strncmp(name, "tcp:", 4)) {
        int port = atoi(name + 4);
        name = strchr(name + 4, ':');
        if(name == 0) {
            std::string error;
            ret = network_loopback_client(port, SOCK_STREAM, &error);
            if (ret >= 0)
                disable_tcp_nagle(ret);
        } else {
#if ADB_HOST
            std::string error;
            ret = network_connect(name + 1, port, SOCK_STREAM, 0, &error);
#else
            return -1;
#endif
        }
#if !defined(_WIN32)   /* winsock doesn't implement unix domain sockets */
    } else if(!strncmp(name, "local:", 6)) {
        ret = socket_local_client(name + 6,
                ANDROID_SOCKET_NAMESPACE_RESERVED, SOCK_STREAM);
    } else if(!strncmp(name, "localreserved:", 14)) {
        ret = socket_local_client(name + 14,
                ANDROID_SOCKET_NAMESPACE_RESERVED, SOCK_STREAM);
    } else if(!strncmp(name, "localabstract:", 14)) {
        ret = socket_local_client(name + 14,
                ANDROID_SOCKET_NAMESPACE_ABSTRACT, SOCK_STREAM);
    } else if(!strncmp(name, "localfilesystem:", 16)) {
        ret = socket_local_client(name + 16,
                ANDROID_SOCKET_NAMESPACE_FILESYSTEM, SOCK_STREAM);
#endif
#if !ADB_HOST
    } else if(!strncmp("dev:", name, 4)) {
        ret = unix_open(name + 4, O_RDWR | O_CLOEXEC);
    } else if(!strncmp(name, "framebuffer:", 12)) {
        ret = create_service_thread(framebuffer_service, 0);
    } else if (!strncmp(name, "jdwp:", 5)) {
        ret = create_jdwp_connection_fd(atoi(name+5));
    } else if(!strncmp(name, "shell", 5)) {
        ret = ShellService(name + 5, transport);
    } else if(!strncmp(name, "exec:", 5)) {
        ret = StartSubprocess(name + 5, nullptr, SubprocessType::kRaw, SubprocessProtocol::kNone);
    } else if(!strncmp(name, "sync:", 5)) {
        ret = create_service_thread(file_sync_service, NULL);
    } else if(!strncmp(name, "remount:", 8)) {
        ret = create_service_thread(remount_service, NULL);
    } else if(!strncmp(name, "reboot:", 7)) {
        void* arg = strdup(name + 7);
        if (arg == NULL) return -1;
        ret = create_service_thread(reboot_service, arg);
    } else if(!strncmp(name, "root:", 5)) {
        ret = create_service_thread(restart_root_service, NULL);
    } else if(!strncmp(name, "unroot:", 7)) {
        ret = create_service_thread(restart_unroot_service, NULL);
    } else if(!strncmp(name, "backup:", 7)) {
<<<<<<< HEAD
        ret = create_subproc_thread(android::base::StringPrintf("%s backup %s", bu_path(),
                                                                (name + 7)).c_str(), SUBPROC_RAW);
    } else if(!strncmp(name, "restore:", 8)) {
        char* cmd;
        if (asprintf(&cmd, "%s restore", bu_path()) != -1) {
            ret = create_subproc_thread(cmd, SUBPROC_RAW);
            free(cmd);
        }
=======
        ret = StartSubprocess(android::base::StringPrintf("/system/bin/bu backup %s",
                                                          (name + 7)).c_str(),
                              nullptr, SubprocessType::kRaw, SubprocessProtocol::kNone);
    } else if(!strncmp(name, "restore:", 8)) {
        ret = StartSubprocess("/system/bin/bu restore", nullptr, SubprocessType::kRaw,
                              SubprocessProtocol::kNone);
>>>>>>> d02e6887
    } else if(!strncmp(name, "tcpip:", 6)) {
        int port;
        if (sscanf(name + 6, "%d", &port) != 1) {
            return -1;
        }
        ret = create_service_thread(restart_tcp_service, (void *) (uintptr_t) port);
    } else if(!strncmp(name, "usb:", 4)) {
        ret = create_service_thread(restart_usb_service, NULL);
    } else if (!strncmp(name, "reverse:", 8)) {
        ret = reverse_service(name + 8);
    } else if(!strncmp(name, "disable-verity:", 15)) {
        ret = create_service_thread(set_verity_enabled_state_service, (void*)0);
    } else if(!strncmp(name, "enable-verity:", 15)) {
        ret = create_service_thread(set_verity_enabled_state_service, (void*)1);
#endif
    }
    if (ret >= 0) {
        close_on_exec(ret);
    }
    return ret;
}

#if ADB_HOST
struct state_info {
    TransportType transport_type;
    std::string serial;
    ConnectionState state;
};

static void wait_for_state(int fd, void* data) {
    std::unique_ptr<state_info> sinfo(reinterpret_cast<state_info*>(data));

    D("wait_for_state %d", sinfo->state);

    while (true) {
        bool is_ambiguous = false;
        std::string error = "unknown error";
        const char* serial = sinfo->serial.length() ? sinfo->serial.c_str() : NULL;
        atransport* t = acquire_one_transport(sinfo->transport_type, serial, &is_ambiguous, &error);
        if (t != nullptr && t->connection_state == sinfo->state) {
            SendOkay(fd);
            break;
        } else if (!is_ambiguous) {
            adb_pollfd pfd = {.fd = fd, .events = POLLIN };
            int rc = adb_poll(&pfd, 1, 1000);
            if (rc < 0) {
                SendFail(fd, error);
                break;
            } else if (rc > 0 && (pfd.revents & POLLHUP) != 0) {
                // The other end of the socket is closed, probably because the other side was
                // terminated, bail out.
                break;
            }

            // Try again...
        } else {
            SendFail(fd, error);
            break;
        }
    }

    adb_close(fd);
    D("wait_for_state is done");
}

static void connect_device(const std::string& address, std::string* response) {
    if (address.empty()) {
        *response = "empty address";
        return;
    }

    std::string serial;
    std::string host;
    int port = DEFAULT_ADB_LOCAL_TRANSPORT_PORT;
    if (!android::base::ParseNetAddress(address, &host, &port, &serial, response)) {
        return;
    }

    std::string error;
    int fd = network_connect(host.c_str(), port, SOCK_STREAM, 10, &error);
    if (fd == -1) {
        *response = android::base::StringPrintf("unable to connect to %s: %s",
                                                serial.c_str(), error.c_str());
        return;
    }

    D("client: connected %s remote on fd %d", serial.c_str(), fd);
    close_on_exec(fd);
    disable_tcp_nagle(fd);

    // Send a TCP keepalive ping to the device every second so we can detect disconnects.
    if (!set_tcp_keepalive(fd, 1)) {
        D("warning: failed to configure TCP keepalives (%s)", strerror(errno));
    }

    int ret = register_socket_transport(fd, serial.c_str(), port, 0);
    if (ret < 0) {
        adb_close(fd);
        *response = android::base::StringPrintf("already connected to %s", serial.c_str());
    } else {
        *response = android::base::StringPrintf("connected to %s", serial.c_str());
    }
}

void connect_emulator(const std::string& port_spec, std::string* response) {
    std::vector<std::string> pieces = android::base::Split(port_spec, ",");
    if (pieces.size() != 2) {
        *response = android::base::StringPrintf("unable to parse '%s' as <console port>,<adb port>",
                                                port_spec.c_str());
        return;
    }

    int console_port = strtol(pieces[0].c_str(), NULL, 0);
    int adb_port = strtol(pieces[1].c_str(), NULL, 0);
    if (console_port <= 0 || adb_port <= 0) {
        *response = android::base::StringPrintf("Invalid port numbers: %s", port_spec.c_str());
        return;
    }

    // Check if the emulator is already known.
    // Note: There's a small but harmless race condition here: An emulator not
    // present just yet could be registered by another invocation right
    // after doing this check here. However, local_connect protects
    // against double-registration too. From here, a better error message
    // can be produced. In the case of the race condition, the very specific
    // error message won't be shown, but the data doesn't get corrupted.
    atransport* known_emulator = find_emulator_transport_by_adb_port(adb_port);
    if (known_emulator != nullptr) {
        *response = android::base::StringPrintf("Emulator already registered on port %d", adb_port);
        return;
    }

    // Check if more emulators can be registered. Similar unproblematic
    // race condition as above.
    int candidate_slot = get_available_local_transport_index();
    if (candidate_slot < 0) {
        *response = "Cannot accept more emulators";
        return;
    }

    // Preconditions met, try to connect to the emulator.
    std::string error;
    if (!local_connect_arbitrary_ports(console_port, adb_port, &error)) {
        *response = android::base::StringPrintf("Connected to emulator on ports %d,%d",
                                                console_port, adb_port);
    } else {
        *response = android::base::StringPrintf("Could not connect to emulator on ports %d,%d: %s",
                                                console_port, adb_port, error.c_str());
    }
}

static void connect_service(int fd, void* data) {
    char* host = reinterpret_cast<char*>(data);
    std::string response;
    if (!strncmp(host, "emu:", 4)) {
        connect_emulator(host + 4, &response);
    } else {
        connect_device(host, &response);
    }
    free(host);

    // Send response for emulator and device
    SendProtocolString(fd, response);
    adb_close(fd);
}
#endif

#if ADB_HOST
asocket* host_service_to_socket(const char* name, const char* serial) {
    if (!strcmp(name,"track-devices")) {
        return create_device_tracker();
    } else if (android::base::StartsWith(name, "wait-for-")) {
        name += strlen("wait-for-");

        std::unique_ptr<state_info> sinfo(new state_info);
        if (sinfo == nullptr) {
            fprintf(stderr, "couldn't allocate state_info: %s", strerror(errno));
            return nullptr;
        }

        if (serial) sinfo->serial = serial;

        if (android::base::StartsWith(name, "local")) {
            name += strlen("local");
            sinfo->transport_type = kTransportLocal;
        } else if (android::base::StartsWith(name, "usb")) {
            name += strlen("usb");
            sinfo->transport_type = kTransportUsb;
        } else if (android::base::StartsWith(name, "any")) {
            name += strlen("any");
            sinfo->transport_type = kTransportAny;
        } else {
            return nullptr;
        }

<<<<<<< HEAD
        if (!strncmp(name, "local", strlen("local"))) {
            sinfo->transport = kTransportLocal;
            sinfo->state = CS_DEVICE;
        } else if (!strncmp(name, "usb", strlen("usb"))) {
            sinfo->transport = kTransportUsb;
            sinfo->state = CS_DEVICE;
        } else if (!strncmp(name, "any", strlen("any"))) {
            sinfo->transport = kTransportAny;
            sinfo->state = CS_DEVICE;
        } else if (!strncmp(name, "sideload", strlen("sideload"))) {
            sinfo->transport = kTransportAny;
            sinfo->state = CS_SIDELOAD;
        } else if (!strncmp(name, "recovery", strlen("recovery"))) {
            sinfo->transport = kTransportAny;
            sinfo->state = CS_RECOVERY;
        } else if (!strncmp(name, "online", strlen("online"))) {
            sinfo->transport = kTransportAny;
            sinfo->state = CS_ONLINE;
=======
        if (!strcmp(name, "-device")) {
            sinfo->state = kCsDevice;
        } else if (!strcmp(name, "-recovery")) {
            sinfo->state = kCsRecovery;
        } else if (!strcmp(name, "-sideload")) {
            sinfo->state = kCsSideload;
        } else if (!strcmp(name, "-bootloader")) {
            sinfo->state = kCsBootloader;
>>>>>>> d02e6887
        } else {
            return nullptr;
        }

        int fd = create_service_thread(wait_for_state, sinfo.release());
        return create_local_socket(fd);
    } else if (!strncmp(name, "connect:", 8)) {
        char* host = strdup(name + 8);
        int fd = create_service_thread(connect_service, host);
        return create_local_socket(fd);
    }
    return NULL;
}
#endif /* ADB_HOST */<|MERGE_RESOLUTION|>--- conflicted
+++ resolved
@@ -280,7 +280,6 @@
     return s[0];
 }
 
-<<<<<<< HEAD
 #if !ADB_HOST
 
 static void init_subproc_child()
@@ -504,11 +503,7 @@
 }
 #endif
 
-int service_to_fd(const char *name)
-{
-=======
 int service_to_fd(const char* name, const atransport* transport) {
->>>>>>> d02e6887
     int ret = -1;
 
     if(!strncmp(name, "tcp:", 4)) {
@@ -565,23 +560,12 @@
     } else if(!strncmp(name, "unroot:", 7)) {
         ret = create_service_thread(restart_unroot_service, NULL);
     } else if(!strncmp(name, "backup:", 7)) {
-<<<<<<< HEAD
-        ret = create_subproc_thread(android::base::StringPrintf("%s backup %s", bu_path(),
-                                                                (name + 7)).c_str(), SUBPROC_RAW);
-    } else if(!strncmp(name, "restore:", 8)) {
-        char* cmd;
-        if (asprintf(&cmd, "%s restore", bu_path()) != -1) {
-            ret = create_subproc_thread(cmd, SUBPROC_RAW);
-            free(cmd);
-        }
-=======
         ret = StartSubprocess(android::base::StringPrintf("/system/bin/bu backup %s",
                                                           (name + 7)).c_str(),
                               nullptr, SubprocessType::kRaw, SubprocessProtocol::kNone);
     } else if(!strncmp(name, "restore:", 8)) {
         ret = StartSubprocess("/system/bin/bu restore", nullptr, SubprocessType::kRaw,
                               SubprocessProtocol::kNone);
->>>>>>> d02e6887
     } else if(!strncmp(name, "tcpip:", 6)) {
         int port;
         if (sscanf(name + 6, "%d", &port) != 1) {
@@ -777,7 +761,6 @@
             return nullptr;
         }
 
-<<<<<<< HEAD
         if (!strncmp(name, "local", strlen("local"))) {
             sinfo->transport = kTransportLocal;
             sinfo->state = CS_DEVICE;
@@ -796,8 +779,7 @@
         } else if (!strncmp(name, "online", strlen("online"))) {
             sinfo->transport = kTransportAny;
             sinfo->state = CS_ONLINE;
-=======
-        if (!strcmp(name, "-device")) {
+        } else if (!strcmp(name, "-device")) {
             sinfo->state = kCsDevice;
         } else if (!strcmp(name, "-recovery")) {
             sinfo->state = kCsRecovery;
@@ -805,7 +787,6 @@
             sinfo->state = kCsSideload;
         } else if (!strcmp(name, "-bootloader")) {
             sinfo->state = kCsBootloader;
->>>>>>> d02e6887
         } else {
             return nullptr;
         }
