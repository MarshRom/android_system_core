/*
 * Copyright (C) 2007 The Android Open Source Project
 *
 * Licensed under the Apache License, Version 2.0 (the "License");
 * you may not use this file except in compliance with the License.
 * You may obtain a copy of the License at
 *
 *      http://www.apache.org/licenses/LICENSE-2.0
 *
 * Unless required by applicable law or agreed to in writing, software
 * distributed under the License is distributed on an "AS IS" BASIS,
 * WITHOUT WARRANTIES OR CONDITIONS OF ANY KIND, either express or implied.
 * See the License for the specific language governing permissions and
 * limitations under the License.
 */

#define TRACE_TAG TRANSPORT

#include "sysdeps.h"
#include "transport.h"

#include <ctype.h>
#include <errno.h>
#include <stdio.h>
#include <stdlib.h>
#include <string.h>
#include <unistd.h>

#include <algorithm>
#include <list>

#include <android-base/logging.h>
#include <android-base/parsenetaddress.h>
#include <android-base/stringprintf.h>
#include <android-base/strings.h>

#include "adb.h"
#include "adb_utils.h"
#include "diagnose_usb.h"

static void transport_unref(atransport *t);

static auto& transport_list = *new std::list<atransport*>();
static auto& pending_list = *new std::list<atransport*>();

ADB_MUTEX_DEFINE( transport_lock );

const char* const kFeatureShell2 = "shell_v2";
const char* const kFeatureCmd = "cmd";

static std::string dump_packet(const char* name, const char* func, apacket* p) {
    unsigned  command = p->msg.command;
    int       len     = p->msg.data_length;
    char      cmd[9];
    char      arg0[12], arg1[12];
    int       n;

    for (n = 0; n < 4; n++) {
        int  b = (command >> (n*8)) & 255;
        if (b < 32 || b >= 127)
            break;
        cmd[n] = (char)b;
    }
    if (n == 4) {
        cmd[4] = 0;
    } else {
        /* There is some non-ASCII name in the command, so dump
            * the hexadecimal value instead */
        snprintf(cmd, sizeof cmd, "%08x", command);
    }

    if (p->msg.arg0 < 256U)
        snprintf(arg0, sizeof arg0, "%d", p->msg.arg0);
    else
        snprintf(arg0, sizeof arg0, "0x%x", p->msg.arg0);

    if (p->msg.arg1 < 256U)
        snprintf(arg1, sizeof arg1, "%d", p->msg.arg1);
    else
        snprintf(arg1, sizeof arg1, "0x%x", p->msg.arg1);

    std::string result = android::base::StringPrintf("%s: %s: [%s] arg0=%s arg1=%s (len=%d) ",
                                                     name, func, cmd, arg0, arg1, len);
    result += dump_hex(p->data, len);
    return result;
}

static int
read_packet(int  fd, const char* name, apacket** ppacket)
{
    char buff[8];
    if (!name) {
        snprintf(buff, sizeof buff, "fd=%d", fd);
        name = buff;
    }
    char* p = reinterpret_cast<char*>(ppacket);  /* really read a packet address */
    int len = sizeof(apacket*);
    while(len > 0) {
        int r = adb_read(fd, p, len);
        if(r > 0) {
            len -= r;
            p += r;
        } else {
            D("%s: read_packet (fd=%d), error ret=%d: %s", name, fd, r, strerror(errno));
            return -1;
        }
    }

    VLOG(TRANSPORT) << dump_packet(name, "from remote", *ppacket);
    return 0;
}

static int
write_packet(int  fd, const char* name, apacket** ppacket)
{
    char buff[8];
    if (!name) {
        snprintf(buff, sizeof buff, "fd=%d", fd);
        name = buff;
    }
    VLOG(TRANSPORT) << dump_packet(name, "to remote", *ppacket);
    char* p = reinterpret_cast<char*>(ppacket);  /* we really write the packet address */
    int len = sizeof(apacket*);
    while(len > 0) {
        int r = adb_write(fd, p, len);
        if(r > 0) {
            len -= r;
            p += r;
        } else {
            D("%s: write_packet (fd=%d) error ret=%d: %s", name, fd, r, strerror(errno));
            return -1;
        }
    }
    return 0;
}

static void transport_socket_events(int fd, unsigned events, void *_t)
{
    atransport *t = reinterpret_cast<atransport*>(_t);
    D("transport_socket_events(fd=%d, events=%04x,...)", fd, events);
    if(events & FDE_READ){
        apacket *p = 0;
        if(read_packet(fd, t->serial, &p)){
            D("%s: failed to read packet from transport socket on fd %d", t->serial, fd);
        } else {
            handle_packet(p, (atransport *) _t);
        }
    }
}

void send_packet(apacket *p, atransport *t)
{
    unsigned char *x;
    unsigned sum;
    unsigned count;

    p->msg.magic = p->msg.command ^ 0xffffffff;

    count = p->msg.data_length;
    x = (unsigned char *) p->data;
    sum = 0;
    while(count-- > 0){
        sum += *x++;
    }
    p->msg.data_check = sum;

    print_packet("send", p);

    if (t == NULL) {
        D("Transport is null");
        // Zap errno because print_packet() and other stuff have errno effect.
        errno = 0;
        fatal_errno("Transport is null");
    }

    if(write_packet(t->transport_socket, t->serial, &p)){
        fatal_errno("cannot enqueue packet on transport socket");
    }
}

// The transport is opened by transport_register_func before
// the read_transport and write_transport threads are started.
//
// The read_transport thread issues a SYNC(1, token) message to let
// the write_transport thread know to start things up.  In the event
// of transport IO failure, the read_transport thread will post a
// SYNC(0,0) message to ensure shutdown.
//
// The transport will not actually be closed until both threads exit, but the threads
// will kick the transport on their way out to disconnect the underlying device.
//
// read_transport thread reads data from a transport (representing a usb/tcp connection),
// and makes the main thread call handle_packet().
static void read_transport_thread(void* _t) {
    atransport *t = reinterpret_cast<atransport*>(_t);
    apacket *p;

    adb_thread_setname(android::base::StringPrintf("<-%s",
                                                   (t->serial != nullptr ? t->serial : "transport")));
    D("%s: starting read_transport thread on fd %d, SYNC online (%d)",
       t->serial, t->fd, t->sync_token + 1);
    p = get_apacket();
    p->msg.command = A_SYNC;
    p->msg.arg0 = 1;
    p->msg.arg1 = ++(t->sync_token);
    p->msg.magic = A_SYNC ^ 0xffffffff;
    if(write_packet(t->fd, t->serial, &p)) {
        put_apacket(p);
        D("%s: failed to write SYNC packet", t->serial);
        goto oops;
    }

    D("%s: data pump started", t->serial);
    for(;;) {
        p = get_apacket();

        if(t->read_from_remote(p, t) == 0){
            D("%s: received remote packet, sending to transport",
              t->serial);
            if(write_packet(t->fd, t->serial, &p)){
                put_apacket(p);
                D("%s: failed to write apacket to transport", t->serial);
                goto oops;
            }
        } else {
            D("%s: remote read failed for transport", t->serial);
            put_apacket(p);
            break;
        }
    }

    D("%s: SYNC offline for transport", t->serial);
    p = get_apacket();
    p->msg.command = A_SYNC;
    p->msg.arg0 = 0;
    p->msg.arg1 = 0;
    p->msg.magic = A_SYNC ^ 0xffffffff;
    if(write_packet(t->fd, t->serial, &p)) {
        put_apacket(p);
        D("%s: failed to write SYNC apacket to transport", t->serial);
    }

oops:
    D("%s: read_transport thread is exiting", t->serial);
    kick_transport(t);
    transport_unref(t);
}

// write_transport thread gets packets sent by the main thread (through send_packet()),
// and writes to a transport (representing a usb/tcp connection).
static void write_transport_thread(void* _t) {
    atransport *t = reinterpret_cast<atransport*>(_t);
    apacket *p;
    int active = 0;

    adb_thread_setname(android::base::StringPrintf("->%s",
                                                   (t->serial != nullptr ? t->serial : "transport")));
    D("%s: starting write_transport thread, reading from fd %d",
       t->serial, t->fd);

    for(;;){
        if(read_packet(t->fd, t->serial, &p)) {
            D("%s: failed to read apacket from transport on fd %d",
               t->serial, t->fd );
            break;
        }
        if(p->msg.command == A_SYNC){
            if(p->msg.arg0 == 0) {
                D("%s: transport SYNC offline", t->serial);
                put_apacket(p);
                break;
            } else {
                if(p->msg.arg1 == t->sync_token) {
                    D("%s: transport SYNC online", t->serial);
                    active = 1;
                } else {
                    D("%s: transport ignoring SYNC %d != %d",
                      t->serial, p->msg.arg1, t->sync_token);
                }
            }
        } else {
            if(active) {
                D("%s: transport got packet, sending to remote", t->serial);
                t->write_to_remote(p, t);
            } else {
                D("%s: transport ignoring packet while offline", t->serial);
            }
        }

        put_apacket(p);
    }

    D("%s: write_transport thread is exiting, fd %d", t->serial, t->fd);
    kick_transport(t);
    transport_unref(t);
}

static void kick_transport_locked(atransport* t) {
    CHECK(t != nullptr);
    if (!t->kicked) {
        t->kicked = true;
        t->kick(t);
    }
}

void kick_transport(atransport* t) {
    adb_mutex_lock(&transport_lock);
    kick_transport_locked(t);
    adb_mutex_unlock(&transport_lock);
}

static int transport_registration_send = -1;
static int transport_registration_recv = -1;
static fdevent transport_registration_fde;


#if ADB_HOST

/* this adds support required by the 'track-devices' service.
 * this is used to send the content of "list_transport" to any
 * number of client connections that want it through a single
 * live TCP connection
 */
struct device_tracker {
    asocket          socket;
    int              update_needed;
    device_tracker*  next;
};

/* linked list of all device trackers */
static device_tracker*   device_tracker_list;

static void
device_tracker_remove( device_tracker*  tracker )
{
    device_tracker**  pnode = &device_tracker_list;
    device_tracker*   node  = *pnode;

    adb_mutex_lock( &transport_lock );
    while (node) {
        if (node == tracker) {
            *pnode = node->next;
            break;
        }
        pnode = &node->next;
        node  = *pnode;
    }
    adb_mutex_unlock( &transport_lock );
}

static void
device_tracker_close( asocket*  socket )
{
    device_tracker*  tracker = (device_tracker*) socket;
    asocket*         peer    = socket->peer;

    D( "device tracker %p removed", tracker);
    if (peer) {
        peer->peer = NULL;
        peer->close(peer);
    }
    device_tracker_remove(tracker);
    free(tracker);
}

static int
device_tracker_enqueue( asocket*  socket, apacket*  p )
{
    /* you can't read from a device tracker, close immediately */
    put_apacket(p);
    device_tracker_close(socket);
    return -1;
}

static int device_tracker_send(device_tracker* tracker, const std::string& string) {
    apacket* p = get_apacket();
    asocket* peer = tracker->socket.peer;

    snprintf(reinterpret_cast<char*>(p->data), 5, "%04x", static_cast<int>(string.size()));
    memcpy(&p->data[4], string.data(), string.size());
    p->len = 4 + string.size();
    return peer->enqueue(peer, p);
}

static void device_tracker_ready(asocket* socket) {
    device_tracker* tracker = reinterpret_cast<device_tracker*>(socket);

    // We want to send the device list when the tracker connects
    // for the first time, even if no update occurred.
    if (tracker->update_needed > 0) {
        tracker->update_needed = 0;

        std::string transports = list_transports(false);
        device_tracker_send(tracker, transports);
    }
}

asocket*
create_device_tracker(void)
{
    device_tracker* tracker = reinterpret_cast<device_tracker*>(calloc(1, sizeof(*tracker)));
    if (tracker == nullptr) fatal("cannot allocate device tracker");

    D( "device tracker %p created", tracker);

    tracker->socket.enqueue = device_tracker_enqueue;
    tracker->socket.ready   = device_tracker_ready;
    tracker->socket.close   = device_tracker_close;
    tracker->update_needed  = 1;

    tracker->next       = device_tracker_list;
    device_tracker_list = tracker;

    return &tracker->socket;
}


// Call this function each time the transport list has changed.
void update_transports() {
    std::string transports = list_transports(false);

    device_tracker* tracker = device_tracker_list;
    while (tracker != nullptr) {
        device_tracker* next = tracker->next;
        // This may destroy the tracker if the connection is closed.
        device_tracker_send(tracker, transports);
        tracker = next;
    }
}

#else

void update_transports() {
    // Nothing to do on the device side.
}

#endif // ADB_HOST

struct tmsg
{
    atransport *transport;
    int         action;
};

static int
transport_read_action(int  fd, struct tmsg*  m)
{
    char *p   = (char*)m;
    int   len = sizeof(*m);
    int   r;

    while(len > 0) {
        r = adb_read(fd, p, len);
        if(r > 0) {
            len -= r;
            p   += r;
        } else {
            D("transport_read_action: on fd %d: %s", fd, strerror(errno));
            return -1;
        }
    }
    return 0;
}

static int
transport_write_action(int  fd, struct tmsg*  m)
{
    char *p   = (char*)m;
    int   len = sizeof(*m);
    int   r;

    while(len > 0) {
        r = adb_write(fd, p, len);
        if(r > 0) {
            len -= r;
            p   += r;
        } else {
            D("transport_write_action: on fd %d: %s", fd, strerror(errno));
            return -1;
        }
    }
    return 0;
}

static void transport_registration_func(int _fd, unsigned ev, void *data)
{
    tmsg m;
    int s[2];
    atransport *t;

    if(!(ev & FDE_READ)) {
        return;
    }

    if(transport_read_action(_fd, &m)) {
        fatal_errno("cannot read transport registration socket");
    }

    t = m.transport;

    if (m.action == 0) {
        D("transport: %s removing and free'ing %d", t->serial, t->transport_socket);

            /* IMPORTANT: the remove closes one half of the
            ** socket pair.  The close closes the other half.
            */
        fdevent_remove(&(t->transport_fde));
        adb_close(t->fd);

        adb_mutex_lock(&transport_lock);
        transport_list.remove(t);
        adb_mutex_unlock(&transport_lock);

        if (t->product)
            free(t->product);
        if (t->serial)
            free(t->serial);
        if (t->model)
            free(t->model);
        if (t->device)
            free(t->device);
        if (t->devpath)
            free(t->devpath);

        delete t;

        update_transports();
        return;
    }

    /* don't create transport threads for inaccessible devices */
    if (t->connection_state != kCsNoPerm) {
        /* initial references are the two threads */
        t->ref_count = 2;

        if (adb_socketpair(s)) {
            fatal_errno("cannot open transport socketpair");
        }

        D("transport: %s socketpair: (%d,%d) starting", t->serial, s[0], s[1]);

        t->transport_socket = s[0];
        t->fd = s[1];

        fdevent_install(&(t->transport_fde),
                        t->transport_socket,
                        transport_socket_events,
                        t);

        fdevent_set(&(t->transport_fde), FDE_READ);

        if (!adb_thread_create(write_transport_thread, t)) {
            fatal_errno("cannot create write_transport thread");
        }

        if (!adb_thread_create(read_transport_thread, t)) {
            fatal_errno("cannot create read_transport thread");
        }
    }

    adb_mutex_lock(&transport_lock);
    pending_list.remove(t);
    transport_list.push_front(t);
    adb_mutex_unlock(&transport_lock);

    update_transports();
}

void init_transport_registration(void)
{
    int s[2];

    if(adb_socketpair(s)){
        fatal_errno("cannot open transport registration socketpair");
    }
    D("socketpair: (%d,%d)", s[0], s[1]);

    transport_registration_send = s[0];
    transport_registration_recv = s[1];

    fdevent_install(&transport_registration_fde,
                    transport_registration_recv,
                    transport_registration_func,
                    0);

    fdevent_set(&transport_registration_fde, FDE_READ);
}

/* the fdevent select pump is single threaded */
static void register_transport(atransport *transport)
{
    tmsg m;
    m.transport = transport;
    m.action = 1;
    D("transport: %s registered", transport->serial);
    if(transport_write_action(transport_registration_send, &m)) {
        fatal_errno("cannot write transport registration socket\n");
    }
}

static void remove_transport(atransport *transport)
{
    tmsg m;
    m.transport = transport;
    m.action = 0;
    D("transport: %s removed", transport->serial);
    if(transport_write_action(transport_registration_send, &m)) {
        fatal_errno("cannot write transport registration socket\n");
    }
}


static void transport_unref(atransport* t) {
    CHECK(t != nullptr);
    adb_mutex_lock(&transport_lock);
    CHECK_GT(t->ref_count, 0u);
    t->ref_count--;
    if (t->ref_count == 0) {
        D("transport: %s unref (kicking and closing)", t->serial);
        kick_transport_locked(t);
        t->close(t);
        remove_transport(t);
    } else {
        D("transport: %s unref (count=%zu)", t->serial, t->ref_count);
    }
    adb_mutex_unlock(&transport_lock);
}

static int qual_match(const char *to_test,
                      const char *prefix, const char *qual, bool sanitize_qual)
{
    if (!to_test || !*to_test)
        /* Return true if both the qual and to_test are null strings. */
        return !qual || !*qual;

    if (!qual)
        return 0;

    if (prefix) {
        while (*prefix) {
            if (*prefix++ != *to_test++)
                return 0;
        }
    }

    while (*qual) {
        char ch = *qual++;
        if (sanitize_qual && !isalnum(ch))
            ch = '_';
        if (ch != *to_test++)
            return 0;
    }

    /* Everything matched so far.  Return true if *to_test is a NUL. */
    return !*to_test;
}

atransport* acquire_one_transport(TransportType type, const char* serial,
                                  bool* is_ambiguous, std::string* error_out) {
    atransport* result = nullptr;

    if (serial) {
        *error_out = android::base::StringPrintf("device '%s' not found", serial);
    } else if (type == kTransportLocal) {
        *error_out = "no emulators found";
    } else if (type == kTransportAny) {
        *error_out = "no devices/emulators found";
    } else {
        *error_out = "no devices found";
    }

    adb_mutex_lock(&transport_lock);
    for (const auto& t : transport_list) {
        if (t->connection_state == kCsNoPerm) {
#if ADB_HOST
            *error_out = UsbNoPermissionsLongHelpText();
#endif
            continue;
        }

        // Check for matching serial number.
        if (serial) {
            if (t->MatchesTarget(serial)) {
                if (result) {
                    *error_out = "more than one device";
                    if (is_ambiguous) *is_ambiguous = true;
                    result = nullptr;
                    break;
                }
                result = t;
            }
        } else {
            if (type == kTransportUsb && t->type == kTransportUsb) {
                if (result) {
                    *error_out = "more than one device";
                    if (is_ambiguous) *is_ambiguous = true;
                    result = nullptr;
                    break;
                }
                result = t;
            } else if (type == kTransportLocal && t->type == kTransportLocal) {
                if (result) {
                    *error_out = "more than one emulator";
                    if (is_ambiguous) *is_ambiguous = true;
                    result = nullptr;
                    break;
                }
                result = t;
            } else if (type == kTransportAny) {
                if (result) {
                    *error_out = "more than one device/emulator";
                    if (is_ambiguous) *is_ambiguous = true;
                    result = nullptr;
                    break;
                }
                result = t;
            }
        }
    }
    adb_mutex_unlock(&transport_lock);

    // Don't return unauthorized devices; the caller can't do anything with them.
    if (result && result->connection_state == kCsUnauthorized) {
        *error_out = "device unauthorized.\n";
        char* ADB_VENDOR_KEYS = getenv("ADB_VENDOR_KEYS");
        *error_out += "This adb server's $ADB_VENDOR_KEYS is ";
        *error_out += ADB_VENDOR_KEYS ? ADB_VENDOR_KEYS : "not set";
        *error_out += "\n";
        *error_out += "Try 'adb kill-server' if that seems wrong.\n";
        *error_out += "Otherwise check for a confirmation dialog on your device.";
        result = nullptr;
    }

<<<<<<< HEAD
         /* check for required connection state */
        if (result && state != CS_ANY && ((state != CS_ONLINE && result->connection_state != state)
                    || (state == CS_ONLINE && !(result->connection_state == CS_DEVICE
                    || result->connection_state == CS_RECOVERY)))) {
            if (error_out) *error_out = "invalid device state";
            result = NULL;
        }
=======
    // Don't return offline devices; the caller can't do anything with them.
    if (result && result->connection_state == kCsOffline) {
        *error_out = "device offline";
        result = nullptr;
>>>>>>> d02e6887
    }

    if (result) {
        *error_out = "success";
    }

    return result;
}

const std::string atransport::connection_state_name() const {
    switch (connection_state) {
        case kCsOffline: return "offline";
        case kCsBootloader: return "bootloader";
        case kCsDevice: return "device";
        case kCsHost: return "host";
        case kCsRecovery: return "recovery";
        case kCsNoPerm: return UsbNoPermissionsShortHelpText();
        case kCsSideload: return "sideload";
        case kCsUnauthorized: return "unauthorized";
        default: return "unknown";
    }
}

void atransport::update_version(int version, size_t payload) {
    protocol_version = std::min(version, A_VERSION);
    max_payload = std::min(payload, MAX_PAYLOAD);
}

int atransport::get_protocol_version() const {
    return protocol_version;
}

size_t atransport::get_max_payload() const {
    return max_payload;
}

namespace {

constexpr char kFeatureStringDelimiter = ',';

}  // namespace

const FeatureSet& supported_features() {
    // Local static allocation to avoid global non-POD variables.
    static const FeatureSet* features = new FeatureSet{
        kFeatureShell2,
        // Internal master has 'cmd'. AOSP master doesn't.
        // kFeatureCmd

        // Increment ADB_SERVER_VERSION whenever the feature list changes to
        // make sure that the adb client and server features stay in sync
        // (http://b/24370690).
    };

    return *features;
}

std::string FeatureSetToString(const FeatureSet& features) {
    return android::base::Join(features, kFeatureStringDelimiter);
}

FeatureSet StringToFeatureSet(const std::string& features_string) {
    if (features_string.empty()) {
        return FeatureSet();
    }

    auto names = android::base::Split(features_string,
                                      {kFeatureStringDelimiter});
    return FeatureSet(names.begin(), names.end());
}

bool CanUseFeature(const FeatureSet& feature_set, const std::string& feature) {
    return feature_set.count(feature) > 0 &&
            supported_features().count(feature) > 0;
}

bool atransport::has_feature(const std::string& feature) const {
    return features_.count(feature) > 0;
}

void atransport::SetFeatures(const std::string& features_string) {
    features_ = StringToFeatureSet(features_string);
}

void atransport::AddDisconnect(adisconnect* disconnect) {
    disconnects_.push_back(disconnect);
}

void atransport::RemoveDisconnect(adisconnect* disconnect) {
    disconnects_.remove(disconnect);
}

void atransport::RunDisconnects() {
    for (const auto& disconnect : disconnects_) {
        disconnect->func(disconnect->opaque, this);
    }
    disconnects_.clear();
}

bool atransport::MatchesTarget(const std::string& target) const {
    if (serial) {
        if (target == serial) {
            return true;
        } else if (type == kTransportLocal) {
            // Local transports can match [tcp:|udp:]<hostname>[:port].
            const char* local_target_ptr = target.c_str();

            // For fastboot compatibility, ignore protocol prefixes.
            if (android::base::StartsWith(target, "tcp:") ||
                    android::base::StartsWith(target, "udp:")) {
                local_target_ptr += 4;
            }

            // Parse our |serial| and the given |target| to check if the hostnames and ports match.
            std::string serial_host, error;
            int serial_port = -1;
            if (android::base::ParseNetAddress(serial, &serial_host, &serial_port, nullptr,
                                               &error)) {
                // |target| may omit the port to default to ours.
                std::string target_host;
                int target_port = serial_port;
                if (android::base::ParseNetAddress(local_target_ptr, &target_host, &target_port,
                                                   nullptr, &error) &&
                        serial_host == target_host && serial_port == target_port) {
                    return true;
                }
            }
        }
    }

    return (devpath && target == devpath) ||
           qual_match(target.c_str(), "product:", product, false) ||
           qual_match(target.c_str(), "model:", model, true) ||
           qual_match(target.c_str(), "device:", device, false);
}

#if ADB_HOST

static void append_transport_info(std::string* result, const char* key,
                                  const char* value, bool sanitize) {
    if (value == nullptr || *value == '\0') {
        return;
    }

    *result += ' ';
    *result += key;

    for (const char* p = value; *p; ++p) {
        result->push_back((!sanitize || isalnum(*p)) ? *p : '_');
    }
}

static void append_transport(const atransport* t, std::string* result,
                             bool long_listing) {
    const char* serial = t->serial;
    if (!serial || !serial[0]) {
        serial = "(no serial number)";
    }

    if (!long_listing) {
        *result += serial;
        *result += '\t';
        *result += t->connection_state_name();
    } else {
        android::base::StringAppendF(result, "%-22s %s", serial,
                                     t->connection_state_name().c_str());

        append_transport_info(result, "", t->devpath, false);
        append_transport_info(result, "product:", t->product, false);
        append_transport_info(result, "model:", t->model, true);
        append_transport_info(result, "device:", t->device, false);
    }
    *result += '\n';
}

std::string list_transports(bool long_listing) {
    std::string result;
    adb_mutex_lock(&transport_lock);
    for (const auto& t : transport_list) {
        append_transport(t, &result, long_listing);
    }
    adb_mutex_unlock(&transport_lock);
    return result;
}

/* hack for osx */
void close_usb_devices() {
    adb_mutex_lock(&transport_lock);
    for (const auto& t : transport_list) {
        if (!t->kicked) {
            t->kicked = 1;
            t->kick(t);
        }
    }
    adb_mutex_unlock(&transport_lock);
}
#endif // ADB_HOST

int register_socket_transport(int s, const char *serial, int port, int local) {
    atransport* t = new atransport();

    if (!serial) {
        char buf[32];
        snprintf(buf, sizeof(buf), "T-%p", t);
        serial = buf;
    }

    D("transport: %s init'ing for socket %d, on port %d", serial, s, port);
    if (init_socket_transport(t, s, port, local) < 0) {
        delete t;
        return -1;
    }

    adb_mutex_lock(&transport_lock);
    for (const auto& transport : pending_list) {
        if (transport->serial && strcmp(serial, transport->serial) == 0) {
            adb_mutex_unlock(&transport_lock);
            delete t;
            return -1;
        }
    }

    for (const auto& transport : transport_list) {
        if (transport->serial && strcmp(serial, transport->serial) == 0) {
            adb_mutex_unlock(&transport_lock);
            delete t;
            return -1;
        }
    }

    pending_list.push_front(t);
    t->serial = strdup(serial);
    adb_mutex_unlock(&transport_lock);

    register_transport(t);
    return 0;
}

#if ADB_HOST
atransport *find_transport(const char *serial) {
    atransport* result = nullptr;

    adb_mutex_lock(&transport_lock);
    for (auto& t : transport_list) {
        if (t->serial && strcmp(serial, t->serial) == 0) {
            result = t;
            break;
        }
    }
    adb_mutex_unlock(&transport_lock);

    return result;
}

void kick_all_tcp_devices() {
    adb_mutex_lock(&transport_lock);
    for (auto& t : transport_list) {
        // TCP/IP devices have adb_port == 0.
        if (t->type == kTransportLocal && t->adb_port == 0) {
            // Kicking breaks the read_transport thread of this transport out of any read, then
            // the read_transport thread will notify the main thread to make this transport
            // offline. Then the main thread will notify the write_transport thread to exit.
            // Finally, this transport will be closed and freed in the main thread.
            kick_transport_locked(t);
        }
    }
    adb_mutex_unlock(&transport_lock);
}

#endif

void register_usb_transport(usb_handle* usb, const char* serial,
                            const char* devpath, unsigned writeable) {
    atransport* t = new atransport();

    D("transport: %p init'ing for usb_handle %p (sn='%s')", t, usb,
      serial ? serial : "");
    init_usb_transport(t, usb, (writeable ? kCsOffline : kCsNoPerm));
    if(serial) {
        t->serial = strdup(serial);
    }

    if (devpath) {
        t->devpath = strdup(devpath);
    }

    adb_mutex_lock(&transport_lock);
    pending_list.push_front(t);
    adb_mutex_unlock(&transport_lock);

    register_transport(t);
}

// This should only be used for transports with connection_state == kCsNoPerm.
void unregister_usb_transport(usb_handle *usb) {
    adb_mutex_lock(&transport_lock);
    transport_list.remove_if([usb](atransport* t) {
        return t->usb == usb && t->connection_state == kCsNoPerm;
    });
    adb_mutex_unlock(&transport_lock);
}

int check_header(apacket *p, atransport *t)
{
    if(p->msg.magic != (p->msg.command ^ 0xffffffff)) {
        VLOG(RWX) << "check_header(): invalid magic";
        return -1;
    }

    if(p->msg.data_length > t->get_max_payload()) {
        VLOG(RWX) << "check_header(): " << p->msg.data_length << " atransport::max_payload = "
                  << t->get_max_payload();
        return -1;
    }

    return 0;
}

int check_data(apacket *p)
{
    unsigned count, sum;
    unsigned char *x;

    count = p->msg.data_length;
    x = p->data;
    sum = 0;
    while(count-- > 0) {
        sum += *x++;
    }

    if(sum != p->msg.data_check) {
        return -1;
    } else {
        return 0;
    }
}<|MERGE_RESOLUTION|>--- conflicted
+++ resolved
@@ -731,7 +731,6 @@
         result = nullptr;
     }
 
-<<<<<<< HEAD
          /* check for required connection state */
         if (result && state != CS_ANY && ((state != CS_ONLINE && result->connection_state != state)
                     || (state == CS_ONLINE && !(result->connection_state == CS_DEVICE
@@ -739,12 +738,10 @@
             if (error_out) *error_out = "invalid device state";
             result = NULL;
         }
-=======
     // Don't return offline devices; the caller can't do anything with them.
     if (result && result->connection_state == kCsOffline) {
         *error_out = "device offline";
         result = nullptr;
->>>>>>> d02e6887
     }
 
     if (result) {
