# Copyright (C) 2012 The Android Open Source Project
#
# IMPORTANT: Do not create world writable files or directories.
# This is a common source of Android security bugs.
#

import /init.environ.rc
import /init.usb.rc
import /init.${ro.hardware}.rc
import /init.trace.rc
import /init.carrier.rc

on early-init
    # Set init and its forked children's oom_adj.
    write /proc/1/oom_adj -16

    # Set the security context for the init process.
    # This should occur before anything else (e.g. ueventd) is started.
    setcon u:r:init:s0

    start ueventd

# create mountpoints
    mkdir /mnt 0775 root system

    # Allow system UID to setenforce and set booleans.
    chown system system /selinux/enforce
    chown system system /sys/fs/selinux/enforce
    chown -R system system /selinux/booleans
    chown -R system system /sys/fs/selinux/booleans
    chown system system /selinux/commit_pending_bools
    chown system system /sys/fs/selinux/commit_pending_bools

on init

sysclktz 0

loglevel 3

<<<<<<< HEAD
# setup the global environment
    export PATH /sbin:/vendor/bin:/system/sbin:/system/bin:/system/xbin
    export LD_LIBRARY_PATH /vendor/lib:/system/lib
    export ANDROID_BOOTLOGO 1
    export ANDROID_ROOT /system
    export ANDROID_ASSETS /system/app
    export ANDROID_DATA /data
    export ANDROID_STORAGE /storage
    export ASEC_MOUNTPOINT /mnt/asec
    export LOOP_MOUNTPOINT /mnt/obb
    export BOOTCLASSPATH /system/framework/core.jar:/system/framework/core-junit.jar:/system/framework/bouncycastle.jar:/system/framework/ext.jar:/system/framework/framework.jar:/system/framework/telephony-common.jar:/system/framework/voip-common.jar:/system/framework/mms-common.jar:/system/framework/android.policy.jar:/system/framework/services.jar:/system/framework/apache-xml.jar:/system/framework/telephony-msim.jar
    export TERMINFO /system/etc/terminfo
    export TERM linux

=======
>>>>>>> 19ebdade
# Backward compatibility
    symlink /system/etc /etc
    symlink /sys/kernel/debug /d

# Right now vendor lives on the same filesystem as system,
# but someday that may change.
    symlink /system/vendor /vendor

# Create cgroup mount point for cpu accounting
    mkdir /acct
    mount cgroup none /acct cpuacct
    mkdir /acct/uid

# Create cgroup mount point for memory
    mount tmpfs none /sys/fs/cgroup mode=0750,uid=0,gid=1000
    mkdir /sys/fs/cgroup/memory 0750 root system
    mount cgroup none /sys/fs/cgroup/memory memory
    write /sys/fs/cgroup/memory/memory.move_charge_at_immigrate 1
    chown root system /sys/fs/cgroup/memory/tasks
    chmod 0660 /sys/fs/cgroup/memory/tasks
    mkdir /sys/fs/cgroup/memory/sw 0750 root system
    write /sys/fs/cgroup/memory/sw/memory.swappiness 100
    write /sys/fs/cgroup/memory/sw/memory.move_charge_at_immigrate 1
    chown root system /sys/fs/cgroup/memory/sw/tasks
    chmod 0660 /sys/fs/cgroup/memory/sw/tasks

    mkdir /system
    mkdir /data 0771 system system
    mkdir /cache 0771 system cache
    mkdir /config 0500 root root

    # See storage config details at http://source.android.com/tech/storage/
    mkdir /mnt/shell 0700 shell shell
    mkdir /mnt/media_rw 0700 media_rw media_rw
    mkdir /storage 0751 root sdcard_r

    # Directory for putting things only root should see.
    mkdir /mnt/secure 0700 root root
    # Create private mountpoint so we can MS_MOVE from staging
    mount tmpfs tmpfs /mnt/secure mode=0700,uid=0,gid=0

    # Directory for staging bindmounts
    mkdir /mnt/secure/staging 0700 root root

    # Directory-target for where the secure container
    # imagefile directory will be bind-mounted
    mkdir /mnt/secure/asec  0700 root root

    # Secure container public mount points.
    mkdir /mnt/asec  0700 root system
    mount tmpfs tmpfs /mnt/asec mode=0755,gid=1000

    # Filesystem image public mount points.
    mkdir /mnt/obb 0700 root system
    mount tmpfs tmpfs /mnt/obb mode=0755,gid=1000

    # Fuse public mount points.
    mkdir /mnt/fuse 0700 root system
    mount tmpfs tmpfs /mnt/fuse mode=0775,gid=1000

    write /proc/sys/kernel/panic_on_oops 1
    write /proc/sys/kernel/hung_task_timeout_secs 0
    write /proc/cpu/alignment 4
    write /proc/sys/kernel/sched_latency_ns 10000000
    write /proc/sys/kernel/sched_wakeup_granularity_ns 2000000
    write /proc/sys/kernel/sched_compat_yield 1
    write /proc/sys/kernel/sched_child_runs_first 0
    write /proc/sys/kernel/randomize_va_space 2
    write /proc/sys/kernel/kptr_restrict 2
    write /proc/sys/kernel/dmesg_restrict 1
    write /proc/sys/vm/mmap_min_addr 32768
    write /proc/sys/net/ipv4/ping_group_range "0 2147483647"
    write /proc/sys/kernel/sched_rt_runtime_us 950000
    write /proc/sys/kernel/sched_rt_period_us 1000000

# Create cgroup mount points for process groups
    mkdir /dev/cpuctl
    mount cgroup none /dev/cpuctl cpu
    chown system system /dev/cpuctl
    chown system system /dev/cpuctl/tasks
    chmod 0660 /dev/cpuctl/tasks
    write /dev/cpuctl/cpu.shares 1024
    write /dev/cpuctl/cpu.rt_runtime_us 950000
    write /dev/cpuctl/cpu.rt_period_us 1000000

    mkdir /dev/cpuctl/apps
    chown system system /dev/cpuctl/apps/tasks
    chmod 0666 /dev/cpuctl/apps/tasks
    write /dev/cpuctl/apps/cpu.shares 1024
    write /dev/cpuctl/apps/cpu.rt_runtime_us 800000
    write /dev/cpuctl/apps/cpu.rt_period_us 1000000

    mkdir /dev/cpuctl/apps/bg_non_interactive
    chown system system /dev/cpuctl/apps/bg_non_interactive/tasks
    chmod 0666 /dev/cpuctl/apps/bg_non_interactive/tasks
    # 5.0 %
    write /dev/cpuctl/apps/bg_non_interactive/cpu.shares 52
    write /dev/cpuctl/apps/bg_non_interactive/cpu.rt_runtime_us 700000
    write /dev/cpuctl/apps/bg_non_interactive/cpu.rt_period_us 1000000

# qtaguid will limit access to specific data based on group memberships.
#   net_bw_acct grants impersonation of socket owners.
#   net_bw_stats grants access to other apps' detailed tagged-socket stats.
    chown root net_bw_acct /proc/net/xt_qtaguid/ctrl
    chown root net_bw_stats /proc/net/xt_qtaguid/stats

# Allow everybody to read the xt_qtaguid resource tracking misc dev.
# This is needed by any process that uses socket tagging.
    chmod 0644 /dev/xt_qtaguid

# Create location for fs_mgr to store abbreviated output from filesystem
# checker programs.
    mkdir /dev/fscklogs 0770 root system

on post-fs
    # once everything is setup, no need to modify /
    mount rootfs rootfs / ro remount
    # mount shared so changes propagate into child namespaces
    mount rootfs rootfs / shared rec
    mount tmpfs tmpfs /mnt/secure private rec

    # We chown/chmod /cache again so because mount is run as root + defaults
    chown system cache /cache
    chmod 0771 /cache
    # We restorecon /cache in case the cache partition has been reset.
    restorecon /cache

    # This may have been created by the recovery system with odd permissions
    chown system cache /cache/recovery
    chmod 0770 /cache/recovery
    # This may have been created by the recovery system with the wrong context.
    restorecon /cache/recovery

    #change permissions on vmallocinfo so we can grab it from bugreports
    chown root log /proc/vmallocinfo
    chmod 0440 /proc/vmallocinfo

    chown root log /proc/slabinfo
    chmod 0440 /proc/slabinfo

    #change permissions on kmsg & sysrq-trigger so bugreports can grab kthread stacks
    chown root system /proc/kmsg
    chmod 0440 /proc/kmsg
    chown root system /proc/sysrq-trigger
    chmod 0220 /proc/sysrq-trigger
    chown system log /proc/last_kmsg
    chmod 0440 /proc/last_kmsg

    # create the lost+found directories, so as to enforce our permissions
    mkdir /cache/lost+found 0770 root root

on post-fs-data
    # We chown/chmod /data again so because mount is run as root + defaults
    chown system system /data
    chmod 0771 /data
    # We restorecon /data in case the userdata partition has been reset.
    restorecon /data

    # Avoid predictable entropy pool. Carry over entropy from previous boot.
    copy /data/system/entropy.dat /dev/urandom

    # Create dump dir and collect dumps.
    # Do this before we mount cache so eventually we can use cache for
    # storing dumps on platforms which do not have a dedicated dump partition.
    mkdir /data/dontpanic 0750 root log

    # Collect apanic data, free resources and re-arm trigger
    copy /proc/apanic_console /data/dontpanic/apanic_console
    chown root log /data/dontpanic/apanic_console
    chmod 0640 /data/dontpanic/apanic_console

    copy /proc/apanic_threads /data/dontpanic/apanic_threads
    chown root log /data/dontpanic/apanic_threads
    chmod 0640 /data/dontpanic/apanic_threads

    write /proc/apanic_console 1

    # create basic filesystem structure
    mkdir /data/misc 01771 system misc
    mkdir /data/misc/adb 02750 system shell
    mkdir /data/misc/audit 02750 audit system
    mkdir /data/misc/bluedroid 0770 bluetooth net_bt_stack
    mkdir /data/misc/bluetooth 0770 system system
    mkdir /data/misc/keystore 0700 keystore keystore
    mkdir /data/misc/keychain 0771 system system
    mkdir /data/misc/radio 0770 system radio
    mkdir /data/misc/sms 0770 system radio
    mkdir /data/misc/zoneinfo 0775 system system
    mkdir /data/misc/vpn 0770 system vpn
    mkdir /data/misc/systemkeys 0700 system system
    # give system access to wpa_supplicant.conf for backup and restore
    mkdir /data/misc/wifi 0770 wifi wifi
    chmod 0660 /data/misc/wifi/wpa_supplicant.conf
    mkdir /data/local 0751 root root
    mkdir /data/misc/media 0700 media media

    # For security reasons, /data/local/tmp should always be empty.
    # Do not place files or directories in /data/local/tmp
    mkdir /data/local/tmp 0771 shell shell
    mkdir /data/data 0771 system system
    mkdir /data/app-private 0771 system system
    mkdir /data/app-asec 0700 root root
    mkdir /data/app-lib 0771 system system
    mkdir /data/app 0771 system system
    mkdir /data/property 0700 root root
    mkdir /data/ssh 0750 root shell
    mkdir /data/ssh/empty 0700 root root
    mkdir /data/radio 0770 radio radio

    # create dalvik-cache and double-check the perms, so as to enforce our permissions
    mkdir /data/dalvik-cache 0771 system system
    chown system system /data/dalvik-cache
    chmod 0771 /data/dalvik-cache

    # create resource-cache and double-check the perms
    mkdir /data/resource-cache 0771 system system
    chown system system /data/resource-cache
    chmod 0771 /data/resource-cache

    # create the lost+found directories, so as to enforce our permissions
    mkdir /data/lost+found 0770 root root

    # create directory for DRM plug-ins - give drm the read/write access to
    # the following directory.
    mkdir /data/drm 0770 drm drm

    # create directory for MediaDrm plug-ins - give drm the read/write access to
    # the following directory.
    mkdir /data/mediadrm 0770 mediadrm mediadrm

    # symlink to bugreport storage location
    symlink /data/data/com.android.shell/files/bugreports /data/bugreports

    # Separate location for storing security policy files on data
    mkdir /data/security 0711 system system

    # If there is no fs-post-data action in the init.<device>.rc file, you
    # must uncomment this line, otherwise encrypted filesystems
    # won't work.
    # Set indication (checked by vold) that we have finished this action
    #setprop vold.post_fs_data_done 1

# Include extra init file
    import /init.cm.rc

on boot
# basic network init
    ifup lo
    hostname localhost
    domainname localdomain

# set RLIMIT_NICE to allow priorities from 19 to -20
    setrlimit 13 40 40

# Memory management.  Basic kernel parameters, and allow the high
# level system server to be able to adjust the kernel OOM driver
# parameters to match how it is managing things.
    write /proc/sys/vm/overcommit_memory 1
    write /proc/sys/vm/min_free_order_shift 4
    chown root system /sys/module/lowmemorykiller/parameters/adj
    chmod 0664 /sys/module/lowmemorykiller/parameters/adj
    chown root system /sys/module/lowmemorykiller/parameters/minfree
    chmod 0664 /sys/module/lowmemorykiller/parameters/minfree

    # Tweak background writeout
    write /proc/sys/vm/dirty_expire_centisecs 200
    write /proc/sys/vm/dirty_background_ratio  5

    # Permissions for System Server and daemons.
    chown radio system /sys/android_power/state
    chown radio system /sys/android_power/request_state
    chown radio system /sys/android_power/acquire_full_wake_lock
    chown radio system /sys/android_power/acquire_partial_wake_lock
    chown radio system /sys/android_power/release_wake_lock
    chown system system /sys/power/autosleep
    chown system system /sys/power/state
    chown system system /sys/power/wakeup_count
    chown radio system /sys/power/wake_lock
    chown radio system /sys/power/wake_unlock
    chmod 0660 /sys/power/state
    chmod 0660 /sys/power/wake_lock
    chmod 0660 /sys/power/wake_unlock

    chown system system /sys/devices/system/cpu/cpufreq/interactive/timer_rate
    chmod 0660 /sys/devices/system/cpu/cpufreq/interactive/timer_rate
    chown system system /sys/devices/system/cpu/cpufreq/interactive/timer_slack
    chmod 0660 /sys/devices/system/cpu/cpufreq/interactive/timer_slack
    chown system system /sys/devices/system/cpu/cpufreq/interactive/min_sample_time
    chmod 0660 /sys/devices/system/cpu/cpufreq/interactive/min_sample_time
    chown system system /sys/devices/system/cpu/cpufreq/interactive/hispeed_freq
    chmod 0660 /sys/devices/system/cpu/cpufreq/interactive/hispeed_freq
    chown system system /sys/devices/system/cpu/cpufreq/interactive/target_loads
    chmod 0660 /sys/devices/system/cpu/cpufreq/interactive/target_loads
    chown system system /sys/devices/system/cpu/cpufreq/interactive/go_hispeed_load
    chmod 0660 /sys/devices/system/cpu/cpufreq/interactive/go_hispeed_load
    chown system system /sys/devices/system/cpu/cpufreq/interactive/above_hispeed_delay
    chmod 0660 /sys/devices/system/cpu/cpufreq/interactive/above_hispeed_delay
    chown system system /sys/devices/system/cpu/cpufreq/interactive/boost
    chmod 0660 /sys/devices/system/cpu/cpufreq/interactive/boost
    chown system system /sys/devices/system/cpu/cpufreq/interactive/boostpulse
    chown system system /sys/devices/system/cpu/cpufreq/interactive/input_boost
    chmod 0660 /sys/devices/system/cpu/cpufreq/interactive/input_boost
    chown system system /sys/devices/system/cpu/cpufreq/interactive/boostpulse_duration
    chmod 0660 /sys/devices/system/cpu/cpufreq/interactive/boostpulse_duration
    chown system system /sys/devices/system/cpu/cpufreq/interactive/io_is_busy
    chmod 0660 /sys/devices/system/cpu/cpufreq/interactive/io_is_busy

    # Assume SMP uses shared cpufreq policy for all CPUs
    chown system system /sys/devices/system/cpu/cpu0/cpufreq/scaling_governor
    chmod 0664 /sys/devices/system/cpu/cpu0/cpufreq/scaling_governor
    chown system system /sys/devices/system/cpu/cpu0/cpufreq/scaling_max_freq
    chmod 0664 /sys/devices/system/cpu/cpu0/cpufreq/scaling_max_freq
    chown system system /sys/devices/system/cpu/cpu0/cpufreq/scaling_min_freq
    chmod 0664 /sys/devices/system/cpu/cpu0/cpufreq/scaling_min_freq

    chown system system /sys/class/timed_output/vibrator/enable
    chown system system /sys/class/leds/keyboard-backlight/brightness
    chown system system /sys/class/leds/lcd-backlight/brightness
    chown system system /sys/class/leds/button-backlight/brightness
    chown system system /sys/class/leds/jogball-backlight/brightness
    chown system system /sys/class/leds/red/brightness
    chown system system /sys/class/leds/green/brightness
    chown system system /sys/class/leds/blue/brightness
    chown system system /sys/class/leds/red/device/grpfreq
    chown system system /sys/class/leds/red/device/grppwm
    chown system system /sys/class/leds/red/device/blink
    chown system system /sys/class/timed_output/vibrator/enable
    chown system system /sys/module/sco/parameters/disable_esco
    chown system system /sys/kernel/ipv4/tcp_wmem_min
    chown system system /sys/kernel/ipv4/tcp_wmem_def
    chown system system /sys/kernel/ipv4/tcp_wmem_max
    chown system system /sys/kernel/ipv4/tcp_rmem_min
    chown system system /sys/kernel/ipv4/tcp_rmem_def
    chown system system /sys/kernel/ipv4/tcp_rmem_max
    chown root radio /proc/cmdline

# Set these so we can remotely update SELinux policy
    chown system system /sys/fs/selinux/load
    chown system system /sys/fs/selinux/enforce

# Define TCP buffer sizes for various networks
#   ReadMin, ReadInitial, ReadMax, WriteMin, WriteInitial, WriteMax,
    setprop net.tcp.buffersize.default 4096,87380,704512,4096,16384,110208
    setprop net.tcp.buffersize.wifi    524288,1048576,2097152,262144,524288,1048576
    setprop net.tcp.buffersize.lte     524288,1048576,2097152,262144,524288,1048576
    setprop net.tcp.buffersize.umts    4094,87380,110208,4096,16384,110208
    setprop net.tcp.buffersize.hspa    4094,87380,1220608,4096,16384,1220608
    setprop net.tcp.buffersize.hsupa   4094,87380,1220608,4096,16384,1220608
    setprop net.tcp.buffersize.hsdpa   4094,87380,1220608,4096,16384,1220608
    setprop net.tcp.buffersize.hspap   4094,87380,1220608,4096,16384,1220608
    setprop net.tcp.buffersize.edge    4093,26280,35040,4096,16384,35040
    setprop net.tcp.buffersize.gprs    4092,8760,11680,4096,8760,11680
    setprop net.tcp.buffersize.evdo    4094,87380,262144,4096,16384,262144
    setprop net.tcp.buffersize.evdo_b  4096,87380,704512,4096,16384,262144

# Assign TCP buffer thresholds to be ceiling value of technology maximums
# Increased technology maximums should be reflected here.
    write /proc/sys/net/core/rmem_max  2097152
    write /proc/sys/net/core/wmem_max  2097152

    class_start core
    class_start main

on nonencrypted
    class_start late_start

on charger
    class_start charger

on property:vold.decrypt=trigger_reset_main
    class_reset main

on property:vold.decrypt=trigger_load_persist_props
    load_persist_props

on property:vold.decrypt=trigger_post_fs_data
    trigger post-fs-data

on property:vold.decrypt=trigger_restart_min_framework
    class_start main

on property:vold.decrypt=trigger_restart_framework
    class_start main
    class_start late_start

on property:vold.decrypt=trigger_shutdown_framework
    class_reset late_start
    class_reset main

on property:sys.powerctl=*
    powerctl ${sys.powerctl}

# system server cannot write to /proc/sys files, so proxy it through init
on property:sys.sysctl.extra_free_kbytes=*
    write /proc/sys/vm/extra_free_kbytes ${sys.sysctl.extra_free_kbytes}

## Daemon processes to be run by init.
##
service ueventd /sbin/ueventd
    class core
    critical
    seclabel u:r:ueventd:s0

service healthd /sbin/healthd
    class core
    critical
    seclabel u:r:healthd:s0

service healthd-charger /sbin/healthd -n
    class charger
    critical
    seclabel u:r:healthd:s0

on property:selinux.reload_policy=1
    restart ueventd
    restart installd
    chown -R system system /selinux/booleans
    chown -R system system /sys/fs/selinux/booleans

service console /system/bin/sh
    class core
    console
    disabled
    user shell
    group log

service auditd /system/bin/auditd -k
    class main

on property:ro.debuggable=1
    start console

# adbd is controlled via property triggers in init.<platform>.usb.rc
service adbd /sbin/adbd
    class core
    socket adbd stream 660 system system
    disabled
    seclabel u:r:adbd:s0

# adbd on at boot in emulator
on property:ro.kernel.qemu=1
    start adbd

service servicemanager /system/bin/servicemanager
    class core
    user system
    group system
    critical
    onrestart restart healthd
    onrestart restart zygote
    onrestart restart media
    onrestart restart surfaceflinger
    onrestart restart drm

service vold /system/bin/vold
    class core
    socket vold stream 0660 root mount
    ioprio be 2

service netd /system/bin/netd
    class main
    socket netd stream 0660 root system
    socket dnsproxyd stream 0660 root inet
    socket mdns stream 0660 root system

service debuggerd /system/bin/debuggerd
    class main

service ril-daemon /system/bin/rild
    class main
    socket rild stream 660 root radio
    socket rild-debug stream 660 radio system
    user root
    group radio cache inet misc audio sdcard_rw qcom_oncrpc qcom_diag log

service surfaceflinger /system/bin/surfaceflinger
    class main
    user system
    group graphics drmrpc
    onrestart restart zygote

service zygote /system/bin/app_process -Xzygote /system/bin --zygote --start-system-server
    class main
    socket zygote stream 660 root system
    onrestart write /sys/android_power/request_state wake
    onrestart write /sys/power/state on
    onrestart restart media
    onrestart restart netd

service drm /system/bin/drmserver
    class main
    user drm
    group drm system inet drmrpc

service media /system/bin/mediaserver
    class main
    user media
    group audio camera inet net_bt net_bt_admin net_bw_acct drmrpc qcom_diag mediadrm
    ioprio rt 4

service bootanim /system/bin/bootanimation
    class main
    user graphics
    group graphics
    disabled
    oneshot

service installd /system/bin/installd
    class main
    socket installd stream 600 system system

service racoon /system/bin/racoon
    class main
    socket racoon stream 600 system system
    # IKE uses UDP port 500. Racoon will setuid to vpn after binding the port.
    group vpn net_admin inet
    disabled
    oneshot

service mtpd /system/bin/mtpd
    class main
    socket mtpd stream 600 system system
    user vpn
    group vpn net_admin inet net_raw
    disabled
    oneshot

service keystore /system/bin/keystore /data/misc/keystore
    class main
    user keystore
    group keystore drmrpc

service dumpstate /system/bin/dumpstate -s
    class main
    socket dumpstate stream 0660 shell log
    disabled
    oneshot

service sshd /system/bin/start-ssh
    class main
    disabled

service mdnsd /system/bin/mdnsd
    class main
    user mdnsr
    group inet net_raw
    socket mdnsd stream 0660 mdnsr inet
    disabled
    oneshot<|MERGE_RESOLUTION|>--- conflicted
+++ resolved
@@ -37,23 +37,6 @@
 
 loglevel 3
 
-<<<<<<< HEAD
-# setup the global environment
-    export PATH /sbin:/vendor/bin:/system/sbin:/system/bin:/system/xbin
-    export LD_LIBRARY_PATH /vendor/lib:/system/lib
-    export ANDROID_BOOTLOGO 1
-    export ANDROID_ROOT /system
-    export ANDROID_ASSETS /system/app
-    export ANDROID_DATA /data
-    export ANDROID_STORAGE /storage
-    export ASEC_MOUNTPOINT /mnt/asec
-    export LOOP_MOUNTPOINT /mnt/obb
-    export BOOTCLASSPATH /system/framework/core.jar:/system/framework/core-junit.jar:/system/framework/bouncycastle.jar:/system/framework/ext.jar:/system/framework/framework.jar:/system/framework/telephony-common.jar:/system/framework/voip-common.jar:/system/framework/mms-common.jar:/system/framework/android.policy.jar:/system/framework/services.jar:/system/framework/apache-xml.jar:/system/framework/telephony-msim.jar
-    export TERMINFO /system/etc/terminfo
-    export TERM linux
-
-=======
->>>>>>> 19ebdade
 # Backward compatibility
     symlink /system/etc /etc
     symlink /sys/kernel/debug /d
