# Copyright (C) 2012 The Android Open Source Project
#
# IMPORTANT: Do not create world writable files or directories.
# This is a common source of Android security bugs.
#

import /init.usb.rc
import /init.${ro.hardware}.rc
import /init.trace.rc

on early-init
    # Set init and its forked children's oom_adj.
    write /proc/1/oom_adj -16

    # Set the security context for the init process.
    # This should occur before anything else (e.g. ueventd) is started.
    setcon u:r:init:s0

    start ueventd

# create mountpoints
    mkdir /mnt 0775 root system

on init

sysclktz 0

loglevel 3

# setup the global environment
    export PATH /sbin:/vendor/bin:/system/sbin:/system/bin:/system/xbin
    export LD_LIBRARY_PATH /vendor/lib:/system/lib
    export ANDROID_BOOTLOGO 1
    export ANDROID_ROOT /system
    export ANDROID_ASSETS /system/app
    export ANDROID_DATA /data
    export ANDROID_STORAGE /storage
    export ASEC_MOUNTPOINT /mnt/asec
    export LOOP_MOUNTPOINT /mnt/obb
<<<<<<< HEAD
    export BOOTCLASSPATH /system/framework/core.jar:/system/framework/core-junit.jar:/system/framework/bouncycastle.jar:/system/framework/ext.jar:/system/framework/framework.jar:/system/framework/framework2.jar:/system/framework/android.policy.jar:/system/framework/services.jar:/system/framework/apache-xml.jar
=======
    export BOOTCLASSPATH /system/framework/core.jar:/system/framework/core-junit.jar:/system/framework/bouncycastle.jar:/system/framework/ext.jar:/system/framework/framework.jar:/system/framework/telephony-common.jar:/system/framework/mms-common.jar:/system/framework/android.policy.jar:/system/framework/services.jar:/system/framework/apache-xml.jar
>>>>>>> 31da9db0

# Backward compatibility
    symlink /system/etc /etc
    symlink /sys/kernel/debug /d

# Right now vendor lives on the same filesystem as system,
# but someday that may change.
    symlink /system/vendor /vendor

# Create cgroup mount point for cpu accounting
    mkdir /acct
    mount cgroup none /acct cpuacct
    mkdir /acct/uid

    mkdir /system
    mkdir /data 0771 system system
    mkdir /cache 0771 system cache
    mkdir /config 0500 root root

    # See storage config details at http://source.android.com/tech/storage/
    mkdir /mnt/shell 0700 shell shell
    mkdir /storage 0050 root sdcard_r

    # Directory for putting things only root should see.
    mkdir /mnt/secure 0700 root root
    # Create private mountpoint so we can MS_MOVE from staging
    mount tmpfs tmpfs /mnt/secure mode=0700,uid=0,gid=0

    # Directory for staging bindmounts
    mkdir /mnt/secure/staging 0700 root root

    # Directory-target for where the secure container
    # imagefile directory will be bind-mounted
    mkdir /mnt/secure/asec  0700 root root

    # Secure container public mount points.
    mkdir /mnt/asec  0700 root system
    mount tmpfs tmpfs /mnt/asec mode=0755,gid=1000

    # Filesystem image public mount points.
    mkdir /mnt/obb 0700 root system
    mount tmpfs tmpfs /mnt/obb mode=0755,gid=1000

    write /proc/sys/kernel/panic_on_oops 1
    write /proc/sys/kernel/hung_task_timeout_secs 0
    write /proc/cpu/alignment 4
    write /proc/sys/kernel/sched_latency_ns 10000000
    write /proc/sys/kernel/sched_wakeup_granularity_ns 2000000
    write /proc/sys/kernel/sched_compat_yield 1
    write /proc/sys/kernel/sched_child_runs_first 0
    write /proc/sys/kernel/randomize_va_space 2
    write /proc/sys/kernel/kptr_restrict 2
    write /proc/sys/kernel/dmesg_restrict 1
    write /proc/sys/vm/mmap_min_addr 32768
    write /proc/sys/kernel/sched_rt_runtime_us 950000
    write /proc/sys/kernel/sched_rt_period_us 1000000

# Create cgroup mount points for process groups
    mkdir /dev/cpuctl
    mount cgroup none /dev/cpuctl cpu
    chown system system /dev/cpuctl
    chown system system /dev/cpuctl/tasks
    chmod 0660 /dev/cpuctl/tasks
    write /dev/cpuctl/cpu.shares 1024
    write /dev/cpuctl/cpu.rt_runtime_us 950000
    write /dev/cpuctl/cpu.rt_period_us 1000000

    mkdir /dev/cpuctl/apps
    chown system system /dev/cpuctl/apps/tasks
    chmod 0666 /dev/cpuctl/apps/tasks
    write /dev/cpuctl/apps/cpu.shares 1024
    write /dev/cpuctl/apps/cpu.rt_runtime_us 800000
    write /dev/cpuctl/apps/cpu.rt_period_us 1000000

    mkdir /dev/cpuctl/apps/bg_non_interactive
    chown system system /dev/cpuctl/apps/bg_non_interactive/tasks
    chmod 0666 /dev/cpuctl/apps/bg_non_interactive/tasks
    # 5.0 %
    write /dev/cpuctl/apps/bg_non_interactive/cpu.shares 52
    write /dev/cpuctl/apps/bg_non_interactive/cpu.rt_runtime_us 700000
    write /dev/cpuctl/apps/bg_non_interactive/cpu.rt_period_us 1000000

# Allow everybody to read the xt_qtaguid resource tracking misc dev.
# This is needed by any process that uses socket tagging.
    chmod 0644 /dev/xt_qtaguid

on fs
# mount mtd partitions
    # Mount /system rw first to give the filesystem a chance to save a checkpoint
    mount yaffs2 mtd@system /system
    mount yaffs2 mtd@system /system ro remount
    mount yaffs2 mtd@userdata /data nosuid nodev
    mount yaffs2 mtd@cache /cache nosuid nodev

on post-fs
    # once everything is setup, no need to modify /
    mount rootfs rootfs / ro remount
    # mount shared so changes propagate into child namespaces
    mount rootfs rootfs / shared rec
    mount tmpfs tmpfs /mnt/secure private rec

    # We chown/chmod /cache again so because mount is run as root + defaults
    chown system cache /cache
<<<<<<< HEAD
    chmod 0771 /cache
=======
    chmod 0770 /cache
    # We restorecon /cache in case the cache partition has been reset.
    restorecon /cache
>>>>>>> 31da9db0

    # This may have been created by the recovery system with odd permissions
    chown system cache /cache/recovery
    chmod 0770 /cache/recovery
    # This may have been created by the recovery system with the wrong context.
    restorecon /cache/recovery

    #change permissions on vmallocinfo so we can grab it from bugreports
    chown root log /proc/vmallocinfo
    chmod 0440 /proc/vmallocinfo

    chown root log /proc/slabinfo
    chmod 0440 /proc/slabinfo

    #change permissions on kmsg & sysrq-trigger so bugreports can grab kthread stacks
    chown root system /proc/kmsg
    chmod 0440 /proc/kmsg
    chown root system /proc/sysrq-trigger
    chmod 0220 /proc/sysrq-trigger
    chown system log /proc/last_kmsg
    chmod 0440 /proc/last_kmsg

    # create the lost+found directories, so as to enforce our permissions
    mkdir /cache/lost+found 0770 root root

on post-fs-data
    # We chown/chmod /data again so because mount is run as root + defaults
    chown system system /data
    chmod 0771 /data
    # We restorecon /data in case the userdata partition has been reset.
    restorecon /data

    # Create dump dir and collect dumps.
    # Do this before we mount cache so eventually we can use cache for
    # storing dumps on platforms which do not have a dedicated dump partition.
    mkdir /data/dontpanic 0750 root log

    # Collect apanic data, free resources and re-arm trigger
    copy /proc/apanic_console /data/dontpanic/apanic_console
    chown root log /data/dontpanic/apanic_console
    chmod 0640 /data/dontpanic/apanic_console

    copy /proc/apanic_threads /data/dontpanic/apanic_threads
    chown root log /data/dontpanic/apanic_threads
    chmod 0640 /data/dontpanic/apanic_threads

    write /proc/apanic_console 1

    # create basic filesystem structure
    mkdir /data/misc 01771 system misc
    mkdir /data/misc/adb 02750 system shell
    mkdir /data/misc/bluedroid 0770 bluetooth net_bt_stack
    mkdir /data/misc/bluetooth 0770 system system
    mkdir /data/misc/keystore 0700 keystore keystore
    mkdir /data/misc/keychain 0771 system system
    mkdir /data/misc/sms 0770 system radio
    mkdir /data/misc/vpn 0770 system vpn
    mkdir /data/misc/systemkeys 0700 system system
    # give system access to wpa_supplicant.conf for backup and restore
    mkdir /data/misc/wifi 0770 wifi wifi
    chmod 0660 /data/misc/wifi/wpa_supplicant.conf
    mkdir /data/local 0751 root root

    # For security reasons, /data/local/tmp should always be empty.
    # Do not place files or directories in /data/local/tmp
    mkdir /data/local/tmp 0771 shell shell
    mkdir /data/data 0771 system system
    mkdir /data/app-private 0771 system system
    mkdir /data/app-asec 0700 root root
    mkdir /data/app-lib 0771 system system
    mkdir /data/app 0771 system system
    mkdir /data/property 0700 root root
    mkdir /data/ssh 0750 root shell
    mkdir /data/ssh/empty 0700 root root
    mkdir /data/radio 0770 radio radio

    # create dalvik-cache and double-check the perms, so as to enforce our permissions
    mkdir /data/dalvik-cache 0771 system system
    chown system system /data/dalvik-cache
    chmod 0771 /data/dalvik-cache

    # create resource-cache and double-check the perms
    mkdir /data/resource-cache 0771 system system
    chown system system /data/resource-cache
    chmod 0771 /data/resource-cache

    # create the lost+found directories, so as to enforce our permissions
    mkdir /data/lost+found 0770 root root

    # create directory for DRM plug-ins - give drm the read/write access to
    # the following directory.
    mkdir /data/drm 0770 drm drm

    # If there is no fs-post-data action in the init.<device>.rc file, you
    # must uncomment this line, otherwise encrypted filesystems
    # won't work.
    # Set indication (checked by vold) that we have finished this action
    #setprop vold.post_fs_data_done 1

# Include extra init file
    import /init.cm.rc

on boot
# basic network init
    ifup lo
    hostname localhost
    domainname localdomain

# set RLIMIT_NICE to allow priorities from 19 to -20
    setrlimit 13 40 40

# Memory management.  Basic kernel parameters, and allow the high
# level system server to be able to adjust the kernel OOM driver
# parameters to match how it is managing things.
    write /proc/sys/vm/overcommit_memory 1
    write /proc/sys/vm/min_free_order_shift 4
    chown root system /sys/module/lowmemorykiller/parameters/adj
    chmod 0664 /sys/module/lowmemorykiller/parameters/adj
    chown root system /sys/module/lowmemorykiller/parameters/minfree
    chmod 0664 /sys/module/lowmemorykiller/parameters/minfree

    # Tweak background writeout
    write /proc/sys/vm/dirty_expire_centisecs 200
    write /proc/sys/vm/dirty_background_ratio  5

    # Permissions for System Server and daemons.
    chown radio system /sys/android_power/state
    chown radio system /sys/android_power/request_state
    chown radio system /sys/android_power/acquire_full_wake_lock
    chown radio system /sys/android_power/acquire_partial_wake_lock
    chown radio system /sys/android_power/release_wake_lock
    chown system system /sys/power/autosleep
    chown system system /sys/power/state
    chown system system /sys/power/wakeup_count
    chown radio system /sys/power/wake_lock
    chown radio system /sys/power/wake_unlock
    chmod 0660 /sys/power/state
    chmod 0660 /sys/power/wake_lock
    chmod 0660 /sys/power/wake_unlock

    chown system system /sys/devices/system/cpu/cpufreq/interactive/timer_rate
    chmod 0660 /sys/devices/system/cpu/cpufreq/interactive/timer_rate
    chown system system /sys/devices/system/cpu/cpufreq/interactive/min_sample_time
    chmod 0660 /sys/devices/system/cpu/cpufreq/interactive/min_sample_time
    chown system system /sys/devices/system/cpu/cpufreq/interactive/hispeed_freq
    chmod 0660 /sys/devices/system/cpu/cpufreq/interactive/hispeed_freq
    chown system system /sys/devices/system/cpu/cpufreq/interactive/go_hispeed_load
    chmod 0660 /sys/devices/system/cpu/cpufreq/interactive/go_hispeed_load
    chown system system /sys/devices/system/cpu/cpufreq/interactive/above_hispeed_delay
    chmod 0660 /sys/devices/system/cpu/cpufreq/interactive/above_hispeed_delay
    chown system system /sys/devices/system/cpu/cpufreq/interactive/boost
    chmod 0660 /sys/devices/system/cpu/cpufreq/interactive/boost
    chown system system /sys/devices/system/cpu/cpufreq/interactive/boostpulse
    chown system system /sys/devices/system/cpu/cpufreq/interactive/input_boost
    chmod 0660 /sys/devices/system/cpu/cpufreq/interactive/input_boost

    # Assume SMP uses shared cpufreq policy for all CPUs
    chown system system /sys/devices/system/cpu/cpu0/cpufreq/scaling_governor
    chmod 0664 /sys/devices/system/cpu/cpu0/cpufreq/scaling_governor
    chown system system /sys/devices/system/cpu/cpu0/cpufreq/scaling_max_freq
    chmod 0664 /sys/devices/system/cpu/cpu0/cpufreq/scaling_max_freq
    chown system system /sys/devices/system/cpu/cpu0/cpufreq/scaling_min_freq
    chmod 0664 /sys/devices/system/cpu/cpu0/cpufreq/scaling_min_freq

    chown system system /sys/class/timed_output/vibrator/enable
    chown system system /sys/class/leds/keyboard-backlight/brightness
    chown system system /sys/class/leds/lcd-backlight/brightness
    chown system system /sys/class/leds/button-backlight/brightness
    chown system system /sys/class/leds/jogball-backlight/brightness
    chown system system /sys/class/leds/red/brightness
    chown system system /sys/class/leds/green/brightness
    chown system system /sys/class/leds/blue/brightness
    chown system system /sys/class/leds/red/device/grpfreq
    chown system system /sys/class/leds/red/device/grppwm
    chown system system /sys/class/leds/red/device/blink
    chown system system /sys/class/leds/red/brightness
    chown system system /sys/class/leds/green/brightness
    chown system system /sys/class/leds/blue/brightness
    chown system system /sys/class/leds/red/device/grpfreq
    chown system system /sys/class/leds/red/device/grppwm
    chown system system /sys/class/leds/red/device/blink
    chown system system /sys/class/timed_output/vibrator/enable
    chown system system /sys/module/sco/parameters/disable_esco
    chown system system /sys/kernel/ipv4/tcp_wmem_min
    chown system system /sys/kernel/ipv4/tcp_wmem_def
    chown system system /sys/kernel/ipv4/tcp_wmem_max
    chown system system /sys/kernel/ipv4/tcp_rmem_min
    chown system system /sys/kernel/ipv4/tcp_rmem_def
    chown system system /sys/kernel/ipv4/tcp_rmem_max
    chown root radio /proc/cmdline

# Define TCP buffer sizes for various networks
#   ReadMin, ReadInitial, ReadMax, WriteMin, WriteInitial, WriteMax,
    setprop net.tcp.buffersize.default 4096,87380,704512,4096,16384,110208
    setprop net.tcp.buffersize.wifi    524288,1048576,2097152,262144,524288,1048576
<<<<<<< HEAD
    setprop net.tcp.buffersize.lte     4096,87380,1220608,4096,16384,563200
    setprop net.tcp.buffersize.umts    4096,87380,563200,4096,16384,110208
    setprop net.tcp.buffersize.hspa    4096,87380,704512,4096,16384,110208
    setprop net.tcp.buffersize.hsupa   4096,87380,704512,4096,16384,262144
    setprop net.tcp.buffersize.hsdpa   4096,87380,704512,4096,16384,262144
    setprop net.tcp.buffersize.hspap   4096,87380,1220608,4096,16384,393216
    setprop net.tcp.buffersize.edge    4096,26280,35040,4096,16384,35040
    setprop net.tcp.buffersize.gprs    4096,8760,11680,4096,8760,11680
    setprop net.tcp.buffersize.evdo    4096,87380,563200,4096,16384,262144
    setprop net.tcp.buffersize.evdo_b  4096,87380,704512,4096,16384,262144
=======
    setprop net.tcp.buffersize.lte     524288,1048576,2097152,262144,524288,1048576
    setprop net.tcp.buffersize.umts    4094,87380,110208,4096,16384,110208
    setprop net.tcp.buffersize.hspa    4094,87380,262144,4096,16384,262144
    setprop net.tcp.buffersize.hsupa   4094,87380,262144,4096,16384,262144
    setprop net.tcp.buffersize.hsdpa   4094,87380,262144,4096,16384,262144
    setprop net.tcp.buffersize.hspap   4094,87380,1220608,4096,16384,1220608
    setprop net.tcp.buffersize.edge    4093,26280,35040,4096,16384,35040
    setprop net.tcp.buffersize.gprs    4092,8760,11680,4096,8760,11680
    setprop net.tcp.buffersize.evdo    4094,87380,262144,4096,16384,262144
>>>>>>> 31da9db0

# Set this property so surfaceflinger is not started by system_init
    setprop system_init.startsurfaceflinger 0

# Run sysinit
    exec /system/bin/sysinit

    class_start core
    class_start main

on nonencrypted
    class_start late_start

on charger
    class_start charger

on property:vold.decrypt=trigger_reset_main
    class_reset main

on property:vold.decrypt=trigger_load_persist_props
    load_persist_props

on property:vold.decrypt=trigger_post_fs_data
    trigger post-fs-data

on property:vold.decrypt=trigger_restart_min_framework
    class_start main

on property:vold.decrypt=trigger_restart_framework
    class_start main
    class_start late_start

on property:vold.decrypt=trigger_shutdown_framework
    class_reset late_start
    class_reset main

## Daemon processes to be run by init.
##
service ueventd /sbin/ueventd
    class core
    critical
    seclabel u:r:ueventd:s0

on property:selinux.reload_policy=1
    restart ueventd
    restart installd

service console /system/bin/sh
    class core
    console
    disabled
    user shell
    group log

on property:ro.debuggable=1
    start console

# adbd is controlled via property triggers in init.<platform>.usb.rc
service adbd /sbin/adbd
    class core
    socket adbd stream 660 system system
    disabled
    seclabel u:r:adbd:s0

# adbd on at boot in emulator
on property:ro.kernel.qemu=1
    start adbd

service servicemanager /system/bin/servicemanager
    class core
    user system
    group system
    critical
    onrestart restart zygote
    onrestart restart media
    onrestart restart surfaceflinger
    onrestart restart drm

service vold /system/bin/vold
    class core
    socket vold stream 0660 root mount
    ioprio be 2

service netd /system/bin/netd
    class main
    socket netd stream 0660 root system
    socket dnsproxyd stream 0660 root inet
    socket mdns stream 0660 root system

service debuggerd /system/bin/debuggerd
    class main

service ril-daemon /system/bin/rild
    class main
    socket rild stream 660 root radio
    socket rild-debug stream 660 radio system
    user root
<<<<<<< HEAD
    group radio cache inet misc audio sdcard_r sdcard_rw qcom_oncrpc qcom_diag log
=======
    group radio cache inet misc audio log
>>>>>>> 31da9db0

service surfaceflinger /system/bin/surfaceflinger
    class main
    user system
    group graphics drmrpc
    onrestart restart zygote

service zygote /system/bin/app_process -Xzygote /system/bin --zygote --start-system-server
    class main
    socket zygote stream 660 root system
    onrestart write /sys/android_power/request_state wake
    onrestart write /sys/power/state on
    onrestart restart media
    onrestart restart netd

service drm /system/bin/drmserver
    class main
    user drm
    group drm system inet drmrpc

service media /system/bin/mediaserver
    class main
    user media
    group audio camera inet net_bt net_bt_admin net_bw_acct drmrpc
    ioprio rt 4

service bootanim /system/bin/bootanimation
    class main
    user graphics
    group graphics
    disabled
    oneshot

service installd /system/bin/installd
    class main
    socket installd stream 600 system system

service racoon /system/bin/racoon
    class main
    socket racoon stream 600 system system
    # IKE uses UDP port 500. Racoon will setuid to vpn after binding the port.
    group vpn net_admin inet
    disabled
    oneshot

service mtpd /system/bin/mtpd
    class main
    socket mtpd stream 600 system system
    user vpn
    group vpn net_admin inet net_raw
    disabled
    oneshot

service keystore /system/bin/keystore /data/misc/keystore
    class main
    user keystore
    group keystore drmrpc
    socket keystore stream 666

service dumpstate /system/bin/dumpstate -s
    class main
    socket dumpstate stream 0660 shell log
    disabled
    oneshot

service sshd /system/bin/start-ssh
    class main
    disabled

service mdnsd /system/bin/mdnsd
    class main
    user mdnsr
    group inet net_raw
    socket mdnsd stream 0660 mdnsr inet
    disabled
    oneshot<|MERGE_RESOLUTION|>--- conflicted
+++ resolved
@@ -37,11 +37,7 @@
     export ANDROID_STORAGE /storage
     export ASEC_MOUNTPOINT /mnt/asec
     export LOOP_MOUNTPOINT /mnt/obb
-<<<<<<< HEAD
-    export BOOTCLASSPATH /system/framework/core.jar:/system/framework/core-junit.jar:/system/framework/bouncycastle.jar:/system/framework/ext.jar:/system/framework/framework.jar:/system/framework/framework2.jar:/system/framework/android.policy.jar:/system/framework/services.jar:/system/framework/apache-xml.jar
-=======
     export BOOTCLASSPATH /system/framework/core.jar:/system/framework/core-junit.jar:/system/framework/bouncycastle.jar:/system/framework/ext.jar:/system/framework/framework.jar:/system/framework/telephony-common.jar:/system/framework/mms-common.jar:/system/framework/android.policy.jar:/system/framework/services.jar:/system/framework/apache-xml.jar
->>>>>>> 31da9db0
 
 # Backward compatibility
     symlink /system/etc /etc
@@ -145,13 +141,9 @@
 
     # We chown/chmod /cache again so because mount is run as root + defaults
     chown system cache /cache
-<<<<<<< HEAD
-    chmod 0771 /cache
-=======
     chmod 0770 /cache
     # We restorecon /cache in case the cache partition has been reset.
     restorecon /cache
->>>>>>> 31da9db0
 
     # This may have been created by the recovery system with odd permissions
     chown system cache /cache/recovery
@@ -347,7 +339,6 @@
 #   ReadMin, ReadInitial, ReadMax, WriteMin, WriteInitial, WriteMax,
     setprop net.tcp.buffersize.default 4096,87380,704512,4096,16384,110208
     setprop net.tcp.buffersize.wifi    524288,1048576,2097152,262144,524288,1048576
-<<<<<<< HEAD
     setprop net.tcp.buffersize.lte     4096,87380,1220608,4096,16384,563200
     setprop net.tcp.buffersize.umts    4096,87380,563200,4096,16384,110208
     setprop net.tcp.buffersize.hspa    4096,87380,704512,4096,16384,110208
@@ -358,17 +349,6 @@
     setprop net.tcp.buffersize.gprs    4096,8760,11680,4096,8760,11680
     setprop net.tcp.buffersize.evdo    4096,87380,563200,4096,16384,262144
     setprop net.tcp.buffersize.evdo_b  4096,87380,704512,4096,16384,262144
-=======
-    setprop net.tcp.buffersize.lte     524288,1048576,2097152,262144,524288,1048576
-    setprop net.tcp.buffersize.umts    4094,87380,110208,4096,16384,110208
-    setprop net.tcp.buffersize.hspa    4094,87380,262144,4096,16384,262144
-    setprop net.tcp.buffersize.hsupa   4094,87380,262144,4096,16384,262144
-    setprop net.tcp.buffersize.hsdpa   4094,87380,262144,4096,16384,262144
-    setprop net.tcp.buffersize.hspap   4094,87380,1220608,4096,16384,1220608
-    setprop net.tcp.buffersize.edge    4093,26280,35040,4096,16384,35040
-    setprop net.tcp.buffersize.gprs    4092,8760,11680,4096,8760,11680
-    setprop net.tcp.buffersize.evdo    4094,87380,262144,4096,16384,262144
->>>>>>> 31da9db0
 
 # Set this property so surfaceflinger is not started by system_init
     setprop system_init.startsurfaceflinger 0
@@ -466,11 +446,7 @@
     socket rild stream 660 root radio
     socket rild-debug stream 660 radio system
     user root
-<<<<<<< HEAD
     group radio cache inet misc audio sdcard_r sdcard_rw qcom_oncrpc qcom_diag log
-=======
-    group radio cache inet misc audio log
->>>>>>> 31da9db0
 
 service surfaceflinger /system/bin/surfaceflinger
     class main
