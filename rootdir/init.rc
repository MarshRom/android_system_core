# Copyright (C) 2012 The Android Open Source Project
#
# IMPORTANT: Do not create world writable files or directories.
# This is a common source of Android security bugs.
#

import /init.environ.rc
import /init.usb.rc
import /init.${ro.hardware}.rc
import /init.usb.configfs.rc
import /init.${ro.zygote}.rc
<<<<<<< HEAD
import /init.trace.rc
# Include CM's extra init file
import /init.cm.rc

=======
>>>>>>> d02e6887

on early-init
    # Set init and its forked children's oom_adj.
    write /proc/1/oom_score_adj -1000

    # Disable sysrq from keyboard
    write /proc/sys/kernel/sysrq 0

    # Set the security context of /adb_keys if present.
    restorecon /adb_keys

<<<<<<< HEAD
    mount debugfs /sys/kernel/debug /sys/kernel/debug mode=755
=======
    # Shouldn't be necessary, but sdcard won't start without it. http://b/22568628.
    mkdir /mnt 0775 root system

    # Set the security context of /postinstall if present.
    restorecon /postinstall
>>>>>>> d02e6887

    start ueventd

on init
    sysclktz 0

    # Mix device-specific information into the entropy pool
    copy /proc/cmdline /dev/urandom
    copy /default.prop /dev/urandom

    # Backward compatibility.
    symlink /system/etc /etc
    symlink /sys/kernel/debug /d

    # Link /vendor to /system/vendor for devices without a vendor partition.
    symlink /system/vendor /vendor

    # Mount cgroup mount point for cpu accounting
    mount cgroup none /acct cpuacct
    mkdir /acct/uid

    # Create cgroup mount point for memory
    mount tmpfs none /sys/fs/cgroup mode=0750,uid=0,gid=1000
    mkdir /sys/fs/cgroup/memory 0750 root system
    mount cgroup none /sys/fs/cgroup/memory memory
    write /sys/fs/cgroup/memory/memory.move_charge_at_immigrate 1
    chown root system /sys/fs/cgroup/memory/tasks
    chmod 0660 /sys/fs/cgroup/memory/tasks
    mkdir /sys/fs/cgroup/memory/sw 0750 root system
    write /sys/fs/cgroup/memory/sw/memory.swappiness 100
    write /sys/fs/cgroup/memory/sw/memory.move_charge_at_immigrate 1
    chown root system /sys/fs/cgroup/memory/sw/tasks
    chmod 0660 /sys/fs/cgroup/memory/sw/tasks
    chmod 0220 /sys/fs/cgroup/memory/cgroup.event_control

    # Mount staging areas for devices managed by vold
    # See storage config details at http://source.android.com/tech/storage/
    mount tmpfs tmpfs /mnt mode=0755,uid=0,gid=1000
    restorecon_recursive /mnt

    mkdir /mnt/secure 0700 root root
    mkdir /mnt/secure/asec 0700 root root
    mkdir /mnt/asec 0755 root system
    mkdir /mnt/obb 0755 root system
    mkdir /mnt/media_rw 0750 root media_rw
    mkdir /mnt/user 0755 root root
    mkdir /mnt/user/0 0755 root root
    mkdir /mnt/expand 0771 system system

    # Storage views to support runtime permissions
    mkdir /storage 0755 root root
    mkdir /mnt/runtime 0700 root root
    mkdir /mnt/runtime/default 0755 root root
    mkdir /mnt/runtime/default/self 0755 root root
    mkdir /mnt/runtime/read 0755 root root
    mkdir /mnt/runtime/read/self 0755 root root
    mkdir /mnt/runtime/write 0755 root root
    mkdir /mnt/runtime/write/self 0755 root root

    # Symlink to keep legacy apps working in multi-user world
    symlink /storage/self/primary /sdcard
    symlink /mnt/user/0/primary /mnt/runtime/default/self/primary

    # memory control cgroup
    mkdir /dev/memcg 0700 root system
    mount cgroup none /dev/memcg memory

    write /proc/sys/kernel/panic_on_oops 1
    write /proc/sys/kernel/hung_task_timeout_secs 0
    write /proc/cpu/alignment 4

    # scheduler tunables
    # Disable auto-scaling of scheduler tunables with hotplug. The tunables
    # will vary across devices in unpredictable ways if allowed to scale with
    # cpu cores.
    write /proc/sys/kernel/sched_tunable_scaling 0
    write /proc/sys/kernel/sched_latency_ns 10000000
    write /proc/sys/kernel/sched_wakeup_granularity_ns 2000000
    write /proc/sys/kernel/sched_compat_yield 1
    write /proc/sys/kernel/sched_child_runs_first 0

    write /proc/sys/kernel/randomize_va_space 2
    write /proc/sys/kernel/kptr_restrict 2
    write /proc/sys/vm/mmap_min_addr 32768
    write /proc/sys/net/ipv4/ping_group_range "0 2147483647"
    write /proc/sys/net/unix/max_dgram_qlen 600
    write /proc/sys/kernel/sched_rt_runtime_us 950000
    write /proc/sys/kernel/sched_rt_period_us 1000000

    # reflect fwmark from incoming packets onto generated replies
    write /proc/sys/net/ipv4/fwmark_reflect 1
    write /proc/sys/net/ipv6/fwmark_reflect 1

    # set fwmark on accepted sockets
    write /proc/sys/net/ipv4/tcp_fwmark_accept 1

    # disable icmp redirects
    write /proc/sys/net/ipv4/conf/all/accept_redirects 0
    write /proc/sys/net/ipv6/conf/all/accept_redirects 0

    # Create cgroup mount points for process groups
    mkdir /dev/cpuctl
    mount cgroup none /dev/cpuctl cpu
    chown system system /dev/cpuctl
    chown system system /dev/cpuctl/tasks
    chmod 0666 /dev/cpuctl/tasks
    write /dev/cpuctl/cpu.shares 1024
    write /dev/cpuctl/cpu.rt_runtime_us 800000
    write /dev/cpuctl/cpu.rt_period_us 1000000

    mkdir /dev/cpuctl/bg_non_interactive
    chown system system /dev/cpuctl/bg_non_interactive/tasks
    chmod 0666 /dev/cpuctl/bg_non_interactive/tasks
    # 5.0 %
    write /dev/cpuctl/bg_non_interactive/cpu.shares 52
    write /dev/cpuctl/bg_non_interactive/cpu.rt_runtime_us 700000
    write /dev/cpuctl/bg_non_interactive/cpu.rt_period_us 1000000

    # sets up initial cpusets for ActivityManager
    mkdir /dev/cpuset
    mount cpuset none /dev/cpuset

    # this ensures that the cpusets are present and usable, but the device's
    # init.rc must actually set the correct cpus
    mkdir /dev/cpuset/foreground
    write /dev/cpuset/foreground/cpus 0
    write /dev/cpuset/foreground/mems 0
    mkdir /dev/cpuset/foreground/boost
    write /dev/cpuset/foreground/boost/cpus 0
    write /dev/cpuset/foreground/boost/mems 0
    mkdir /dev/cpuset/background
    write /dev/cpuset/background/cpus 0
    write /dev/cpuset/background/mems 0

    # system-background is for system tasks that should only run on
    # little cores, not on bigs
    # to be used only by init, so don't change system-bg permissions
    mkdir /dev/cpuset/system-background
    write /dev/cpuset/system-background/cpus 0
    write /dev/cpuset/system-background/mems 0

    # change permissions for all cpusets we'll touch at runtime
    chown system system /dev/cpuset
    chown system system /dev/cpuset/foreground
    chown system system /dev/cpuset/foreground/boost
    chown system system /dev/cpuset/background
    chown system system /dev/cpuset/system-background
    chown system system /dev/cpuset/tasks
    chown system system /dev/cpuset/foreground/tasks
    chown system system /dev/cpuset/foreground/boost/tasks
    chown system system /dev/cpuset/background/tasks
    chown system system /dev/cpuset/system-background/tasks

    # set system-background to 0775 so SurfaceFlinger can touch it
    chmod 0775 /dev/cpuset/system-background
    chmod 0664 /dev/cpuset/foreground/tasks
    chmod 0664 /dev/cpuset/foreground/boost/tasks
    chmod 0664 /dev/cpuset/background/tasks
    chmod 0664 /dev/cpuset/system-background/tasks
    chmod 0664 /dev/cpuset/tasks


    # qtaguid will limit access to specific data based on group memberships.
    #   net_bw_acct grants impersonation of socket owners.
    #   net_bw_stats grants access to other apps' detailed tagged-socket stats.
    chown root net_bw_acct /proc/net/xt_qtaguid/ctrl
    chown root net_bw_stats /proc/net/xt_qtaguid/stats

    # Allow everybody to read the xt_qtaguid resource tracking misc dev.
    # This is needed by any process that uses socket tagging.
    chmod 0644 /dev/xt_qtaguid

    # Create location for fs_mgr to store abbreviated output from filesystem
    # checker programs.
    mkdir /dev/fscklogs 0770 root system

    # pstore/ramoops previous console log
    mount pstore pstore /sys/fs/pstore
    chown system log /sys/fs/pstore/console-ramoops
    chmod 0440 /sys/fs/pstore/console-ramoops
    chown system log /sys/fs/pstore/pmsg-ramoops-0
    chmod 0440 /sys/fs/pstore/pmsg-ramoops-0

    # enable armv8_deprecated instruction hooks
    write /proc/sys/abi/swp 1

    # Linux's execveat() syscall may construct paths containing /dev/fd
    # expecting it to point to /proc/self/fd
    symlink /proc/self/fd /dev/fd

# Healthd can trigger a full boot from charger mode by signaling this
# property when the power button is held.
on property:sys.boot_from_charger_mode=1
    class_stop charger
    trigger late-init

# Load properties from /system/ + /factory after fs mount.
on load_system_props_action
    load_system_props

on load_persist_props_action
    load_persist_props
    start logd
    start logd-reinit

# Indicate to fw loaders that the relevant mounts are up.
on firmware_mounts_complete
    rm /dev/.booting

# Mount filesystems and start core system services.
on late-init
    trigger early-fs
    trigger fs
    trigger post-fs

    # Load properties from /system/ + /factory after fs mount. Place
    # this in another action so that the load will be scheduled after the prior
    # issued fs triggers have completed.
    trigger load_system_props_action

    # Now we can mount /data. File encryption requires keymaster to decrypt
    # /data, which in turn can only be loaded when system properties are present
    trigger post-fs-data
    trigger load_persist_props_action

    # Remove a file to wake up anything waiting for firmware.
    trigger firmware_mounts_complete

    trigger early-boot
    trigger boot


on post-fs
    start logd
    # once everything is setup, no need to modify /
    mount rootfs rootfs / ro remount
    # Mount shared so changes propagate into child namespaces
    mount rootfs rootfs / shared rec
    # Mount default storage into root namespace
    mount none /mnt/runtime/default /storage slave bind rec

    # Make sure /sys/kernel/debug (if present) is labeled properly
    restorecon_recursive /sys/kernel/debug

    # We chown/chmod /cache again so because mount is run as root + defaults
    chown system cache /cache
    chmod 0770 /cache
    # We restorecon /cache in case the cache partition has been reset.
    restorecon_recursive /cache

    # Create /cache/recovery in case it's not there. It'll also fix the odd
    # permissions if created by the recovery system.
    mkdir /cache/recovery 0770 system cache

    #change permissions on vmallocinfo so we can grab it from bugreports
    chown root log /proc/vmallocinfo
    chmod 0440 /proc/vmallocinfo

    chown root log /proc/slabinfo
    chmod 0440 /proc/slabinfo

    #change permissions on kmsg & sysrq-trigger so bugreports can grab kthread stacks
    chown root system /proc/kmsg
    chmod 0440 /proc/kmsg
    chown root system /proc/sysrq-trigger
    chmod 0220 /proc/sysrq-trigger
    chown system log /proc/last_kmsg
    chmod 0440 /proc/last_kmsg

    # make the selinux kernel policy world-readable
    chmod 0444 /sys/fs/selinux/policy

    # create the lost+found directories, so as to enforce our permissions
    mkdir /cache/lost+found 0770 root root

on post-fs-data
    # We chown/chmod /data again so because mount is run as root + defaults
    chown system system /data
    chmod 0771 /data
    # We restorecon /data in case the userdata partition has been reset.
    restorecon /data

    # start debuggerd to make debugging early-boot crashes easier.
    start debuggerd
    start debuggerd64

    # Make sure we have the device encryption key.
    start vold
    installkey /data

    # Emulated internal storage area
    mkdir /data/media 0770 media_rw media_rw
    # Start bootcharting as soon as possible after the data partition is
    # mounted to collect more data.
    mkdir /data/bootchart 0755 shell shell
    bootchart_init

    # Avoid predictable entropy pool. Carry over entropy from previous boot.
    copy /data/system/entropy.dat /dev/urandom

    # create basic filesystem structure
    mkdir /data/misc 01771 system misc
    mkdir /data/misc/bluedroid 02770 bluetooth net_bt_stack
    # Fix the access permissions and group ownership for 'bt_config.conf'
    chmod 0660 /data/misc/bluedroid/bt_config.conf
    chown bluetooth net_bt_stack /data/misc/bluedroid/bt_config.conf
    mkdir /data/misc/bluetooth 0770 system system
    mkdir /data/misc/keystore 0700 keystore keystore
    mkdir /data/misc/gatekeeper 0700 system system
    mkdir /data/misc/keychain 0771 system system
    mkdir /data/misc/net 0750 root shell
    mkdir /data/misc/radio 0770 system radio
    mkdir /data/misc/sms 0770 system radio
    mkdir /data/misc/zoneinfo 0775 system system
    mkdir /data/misc/vpn 0770 system vpn
    mkdir /data/misc/shared_relro 0771 shared_relro shared_relro
    mkdir /data/misc/systemkeys 0700 system system
    mkdir /data/misc/wifi 0770 wifi wifi
    mkdir /data/misc/wifi/sockets 0770 wifi wifi
    mkdir /data/misc/wifi/wpa_supplicant 0770 wifi wifi
    mkdir /data/misc/ethernet 0770 system system
    mkdir /data/misc/dhcp 0770 dhcp dhcp
    mkdir /data/misc/user 0771 root root
    mkdir /data/misc/perfprofd 0775 root root
    # give system access to wpa_supplicant.conf for backup and restore
    chmod 0660 /data/misc/wifi/wpa_supplicant.conf
    mkdir /data/local 0751 root root
    mkdir /data/misc/media 0700 media media
    mkdir /data/misc/vold 0700 root root
    mkdir /data/misc/boottrace 0771 system shell
    mkdir /data/misc/update_engine 0700 root root
    mkdir /data/misc/trace 0700 root root

    # For security reasons, /data/local/tmp should always be empty.
    # Do not place files or directories in /data/local/tmp
    mkdir /data/local/tmp 0771 shell shell
    mkdir /data/data 0771 system system
    mkdir /data/app-private 0771 system system
    mkdir /data/app-asec 0700 root root
    mkdir /data/app-lib 0771 system system
    mkdir /data/app 0771 system system
    mkdir /data/property 0700 root root
    mkdir /data/tombstones 0771 system system

    # create dalvik-cache, so as to enforce our permissions
    mkdir /data/dalvik-cache 0771 root root

    # create resource-cache and double-check the perms
    mkdir /data/resource-cache 0771 system system
    chown system system /data/resource-cache
    chmod 0771 /data/resource-cache

    # create the lost+found directories, so as to enforce our permissions
    mkdir /data/lost+found 0770 root root

    # create directory for DRM plug-ins - give drm the read/write access to
    # the following directory.
    mkdir /data/drm 0770 drm drm

    # create directory for MediaDrm plug-ins - give drm the read/write access to
    # the following directory.
    mkdir /data/mediadrm 0770 mediadrm mediadrm

    mkdir /data/anr 0775 system system

    # symlink to bugreport storage location
    symlink /data/data/com.android.shell/files/bugreports /data/bugreports

    # Separate location for storing security policy files on data
    mkdir /data/security 0711 system system

    # Create all remaining /data root dirs so that they are made through init
    # and get proper encryption policy installed
    mkdir /data/backup 0700 system system
    mkdir /data/media 0770 media_rw media_rw
    mkdir /data/ss 0700 system system
    mkdir /data/system 0775 system system
    mkdir /data/system/heapdump 0700 system system
    mkdir /data/user 0711 system system

    setusercryptopolicies /data/user

    # Reload policy from /data/security if present.
    setprop selinux.reload_policy 1

    # Set SELinux security contexts on upgrade or policy update.
    restorecon_recursive /data
    restorecon /data/data
    restorecon /data/user
    restorecon /data/user/0

    # Check any timezone data in /data is newer than the copy in /system, delete if not.
    exec - system system -- /system/bin/tzdatacheck /system/usr/share/zoneinfo /data/misc/zoneinfo

    # If there is no fs-post-data action in the init.<device>.rc file, you
    # must uncomment this line, otherwise encrypted filesystems
    # won't work.
    # Set indication (checked by vold) that we have finished this action
    #setprop vold.post_fs_data_done 1

on boot
    # basic network init
    ifup lo
    hostname localhost
    domainname localdomain

    # set RLIMIT_NICE to allow priorities from 19 to -20
    setrlimit 13 40 40

    # Memory management.  Basic kernel parameters, and allow the high
    # level system server to be able to adjust the kernel OOM driver
    # parameters to match how it is managing things.
    write /proc/sys/vm/overcommit_memory 1
    write /proc/sys/vm/min_free_order_shift 4
    chown root system /sys/module/lowmemorykiller/parameters/adj
    chmod 0664 /sys/module/lowmemorykiller/parameters/adj
    chown root system /sys/module/lowmemorykiller/parameters/minfree
    chmod 0664 /sys/module/lowmemorykiller/parameters/minfree

    # Tweak background writeout
    write /proc/sys/vm/dirty_expire_centisecs 200
    write /proc/sys/vm/dirty_background_ratio  5

    # Permissions for System Server and daemons.
    chown radio system /sys/android_power/state
    chown radio system /sys/android_power/request_state
    chown radio system /sys/android_power/acquire_full_wake_lock
    chown radio system /sys/android_power/acquire_partial_wake_lock
    chown radio system /sys/android_power/release_wake_lock
    chown system system /sys/power/autosleep
    chown system system /sys/power/state
    chown system system /sys/power/wakeup_count
    chown radio wakelock /sys/power/wake_lock
    chown radio wakelock /sys/power/wake_unlock
    chmod 0660 /sys/power/state
    chmod 0660 /sys/power/wake_lock
    chmod 0660 /sys/power/wake_unlock

    chown system system /sys/devices/system/cpu/cpufreq/interactive/timer_rate
    chmod 0660 /sys/devices/system/cpu/cpufreq/interactive/timer_rate
    chown system system /sys/devices/system/cpu/cpufreq/interactive/timer_slack
    chmod 0660 /sys/devices/system/cpu/cpufreq/interactive/timer_slack
    chown system system /sys/devices/system/cpu/cpufreq/interactive/min_sample_time
    chmod 0660 /sys/devices/system/cpu/cpufreq/interactive/min_sample_time
    chown system system /sys/devices/system/cpu/cpufreq/interactive/hispeed_freq
    chmod 0660 /sys/devices/system/cpu/cpufreq/interactive/hispeed_freq
    chown system system /sys/devices/system/cpu/cpufreq/interactive/target_loads
    chmod 0660 /sys/devices/system/cpu/cpufreq/interactive/target_loads
    chown system system /sys/devices/system/cpu/cpufreq/interactive/go_hispeed_load
    chmod 0660 /sys/devices/system/cpu/cpufreq/interactive/go_hispeed_load
    chown system system /sys/devices/system/cpu/cpufreq/interactive/above_hispeed_delay
    chmod 0660 /sys/devices/system/cpu/cpufreq/interactive/above_hispeed_delay
    chown system system /sys/devices/system/cpu/cpufreq/interactive/boost
    chmod 0660 /sys/devices/system/cpu/cpufreq/interactive/boost
    chown system system /sys/devices/system/cpu/cpufreq/interactive/boostpulse
    chown system system /sys/devices/system/cpu/cpufreq/interactive/input_boost
    chmod 0660 /sys/devices/system/cpu/cpufreq/interactive/input_boost
    chown system system /sys/devices/system/cpu/cpufreq/interactive/boostpulse_duration
    chmod 0660 /sys/devices/system/cpu/cpufreq/interactive/boostpulse_duration
    chown system system /sys/devices/system/cpu/cpufreq/interactive/io_is_busy
    chmod 0660 /sys/devices/system/cpu/cpufreq/interactive/io_is_busy

    # Assume SMP uses shared cpufreq policy for all CPUs
    chown system system /sys/devices/system/cpu/cpu0/cpufreq/scaling_max_freq
    chmod 0660 /sys/devices/system/cpu/cpu0/cpufreq/scaling_max_freq

    chown system system /sys/class/timed_output/vibrator/enable
    chown system system /sys/class/leds/keyboard-backlight/brightness
    chown system system /sys/class/leds/lcd-backlight/brightness
    chown system system /sys/class/leds/button-backlight/brightness
    chown system system /sys/class/leds/jogball-backlight/brightness
    chown system system /sys/class/leds/red/brightness
    chown system system /sys/class/leds/green/brightness
    chown system system /sys/class/leds/blue/brightness
    chown system system /sys/class/leds/red/device/grpfreq
    chown system system /sys/class/leds/red/device/grppwm
    chown system system /sys/class/leds/red/device/blink
    chown system system /sys/class/timed_output/vibrator/enable
    chown system system /sys/module/sco/parameters/disable_esco
    chown system system /sys/kernel/ipv4/tcp_wmem_min
    chown system system /sys/kernel/ipv4/tcp_wmem_def
    chown system system /sys/kernel/ipv4/tcp_wmem_max
    chown system system /sys/kernel/ipv4/tcp_rmem_min
    chown system system /sys/kernel/ipv4/tcp_rmem_def
    chown system system /sys/kernel/ipv4/tcp_rmem_max
    chown root radio /proc/cmdline

    # Define default initial receive window size in segments.
    setprop net.tcp.default_init_rwnd 60

    class_start core

on nonencrypted
    # A/B update verifier that marks a successful boot.
    exec - root -- /system/bin/update_verifier nonencrypted
    class_start main
    class_start late_start

on property:vold.decrypt=trigger_default_encryption
    start defaultcrypto

on property:vold.decrypt=trigger_encryption
    start surfaceflinger
    start encrypt

on property:sys.init_log_level=*
    loglevel ${sys.init_log_level}

on charger
    class_start charger

on property:vold.decrypt=trigger_reset_main
    class_reset main

on property:vold.decrypt=trigger_load_persist_props
    load_persist_props
    start logd
    start logd-reinit

on property:vold.decrypt=trigger_post_fs_data
    trigger post-fs-data

on property:vold.decrypt=trigger_restart_min_framework
    # A/B update verifier that marks a successful boot.
    exec - root -- /system/bin/update_verifier trigger_restart_min_framework
    class_start main

on property:vold.decrypt=trigger_restart_framework
    # A/B update verifier that marks a successful boot.
    exec - root -- /system/bin/update_verifier trigger_restart_framework
    class_start main
    class_start late_start

on property:vold.decrypt=trigger_shutdown_framework
    class_reset late_start
    class_reset main

on property:sys.powerctl=*
    powerctl ${sys.powerctl}

# system server cannot write to /proc/sys files,
# and chown/chmod does not work for /proc/sys/ entries.
# So proxy writes through init.
on property:sys.sysctl.extra_free_kbytes=*
    write /proc/sys/vm/extra_free_kbytes ${sys.sysctl.extra_free_kbytes}

# "tcp_default_init_rwnd" Is too long!
on property:sys.sysctl.tcp_def_init_rwnd=*
    write /proc/sys/net/ipv4/tcp_default_init_rwnd ${sys.sysctl.tcp_def_init_rwnd}


## Daemon processes to be run by init.
##
service ueventd /sbin/ueventd
    class core
    critical
    seclabel u:r:ueventd:s0

service healthd /sbin/healthd
    class core
    critical
    seclabel u:r:healthd:s0
    group root system wakelock

service console /system/bin/sh
    class core
    console
    disabled
    user shell
    group shell log readproc
    seclabel u:r:shell:s0

on property:ro.debuggable=1
    # Give writes to anyone for the trace folder on debug builds.
    # The folder is used to store method traces.
    chmod 0773 /data/misc/trace
    start console

<<<<<<< HEAD
# adbd is controlled via property triggers in init.<platform>.usb.rc
service adbd /sbin/adbd --root_seclabel=u:r:su:s0
    class core
    socket adbd stream 660 system system
    disabled
    seclabel u:r:adbd:s0

# adbd on at boot in emulator
on property:ro.kernel.qemu=1
    start adbd

service lmkd /system/bin/lmkd
    class core
    critical
    socket lmkd seqpacket 0660 system system
    writepid /dev/cpuset/system-background/tasks

service servicemanager /system/bin/servicemanager
    class core
    user system
    group system
    critical
    onrestart restart healthd
    onrestart restart zygote
    onrestart restart media
    onrestart restart surfaceflinger
    onrestart restart drm

service vold /system/bin/vold \
        --blkid_context=u:r:blkid:s0 --blkid_untrusted_context=u:r:blkid_untrusted:s0 \
        --fsck_context=u:r:fsck:s0 --fsck_untrusted_context=u:r:fsck_untrusted:s0
    class core
    socket vold stream 0660 root mount
    socket cryptd stream 0660 root mount
    ioprio be 2

service netd /system/bin/netd
    class main
    socket netd stream 0660 root system
    socket dnsproxyd stream 0660 root inet
    socket mdns stream 0660 root system
    socket fwmarkd stream 0660 root inet

service debuggerd /system/bin/debuggerd
    class main
    writepid /dev/cpuset/system-background/tasks

service debuggerd64 /system/bin/debuggerd64
    class main
    writepid /dev/cpuset/system-background/tasks

service ril-daemon /system/bin/rild
    class main
    socket rild stream 660 root radio
    socket sap_uim_socket1 stream 660 bluetooth bluetooth
    socket rild-debug stream 660 radio system
    user root
    group radio cache inet misc audio log qcom_diag

service surfaceflinger /system/bin/surfaceflinger
    class core
    user system
    group graphics drmrpc
    ioprio rt 6
    onrestart restart zygote

service drm /system/bin/drmserver
    class main
    user drm
    group drm system inet drmrpc

service media /system/bin/mediaserver
    class main
    user media
    group audio camera inet net_bt net_bt_admin net_bw_acct drmrpc mediadrm qcom_diag
    ioprio rt 4

# One shot invocation to deal with encrypted volume.
service defaultcrypto /system/bin/vdc --wait cryptfs mountdefaultencrypted
    disabled
    oneshot
    # vold will set vold.decrypt to trigger_restart_framework (default
    # encryption) or trigger_restart_min_framework (other encryption)

# One shot invocation to encrypt unencrypted volumes
service encrypt /system/bin/vdc --wait cryptfs enablecrypto inplace default noui
    disabled
    oneshot
    # vold will set vold.decrypt to trigger_restart_framework (default
    # encryption)

service bootanim /system/bin/bootanimation
    class core
    user graphics
    group graphics audio
    disabled
    oneshot

service gatekeeperd /system/bin/gatekeeperd /data/misc/gatekeeper
    class late_start
    user system

service installd /system/bin/installd
    class main
    socket installd stream 600 system system

service flash_recovery /system/bin/install-recovery.sh
    class main
    oneshot
    disabled

# update recovery if enabled
on property:persist.sys.recovery_update=true
    start flash_recovery

service racoon /system/bin/racoon
    class main
    socket racoon stream 600 system system
    # IKE uses UDP port 500. Racoon will setuid to vpn after binding the port.
    group vpn net_admin inet
    disabled
    oneshot

service mtpd /system/bin/mtpd
    class main
    socket mtpd stream 600 system system
    user vpn
    group vpn net_admin inet net_raw
    disabled
    oneshot

service keystore /system/bin/keystore /data/misc/keystore
    class main
    user keystore
    group keystore drmrpc

service dumpstate /system/bin/dumpstate -s
    class main
    socket dumpstate stream 0660 shell log
    disabled
    oneshot

service mdnsd /system/bin/mdnsd
    class main
    user mdnsr
    group inet net_raw
    socket mdnsd stream 0660 mdnsr inet
    disabled
    oneshot

service uncrypt /system/bin/uncrypt
    class main
    disabled
    oneshot

service pre-recovery /system/bin/uncrypt --reboot
    class main
    disabled
    oneshot

service perfprofd /system/xbin/perfprofd
    class late_start
    user root
    oneshot
    writepid /dev/cpuset/system-background/tasks

on property:persist.logd.logpersistd=logcatd
    # all exec/services are called with umask(077), so no gain beyond 0700
    mkdir /data/misc/logd 0700 logd log
    # logd for write to /data/misc/logd, log group for read from pstore (-L)
    exec - logd log -- /system/bin/logcat -L -b all -v threadtime -v usec -v printable -D -f /data/misc/logd/logcat -r 1024 -n 256
    start logcatd

service logcatd /system/bin/logcat -b all -v threadtime -v usec -v printable -D -f /data/misc/logd/logcat -r 1024 -n 256
    class late_start
    disabled
    # logd for write to /data/misc/logd, log group for read from log daemon
    user logd
    group log
    writepid /dev/cpuset/system-background/tasks
=======
service flash_recovery /system/bin/install-recovery.sh
    class main
    oneshot
>>>>>>> d02e6887
<|MERGE_RESOLUTION|>--- conflicted
+++ resolved
@@ -9,13 +9,10 @@
 import /init.${ro.hardware}.rc
 import /init.usb.configfs.rc
 import /init.${ro.zygote}.rc
-<<<<<<< HEAD
 import /init.trace.rc
 # Include CM's extra init file
 import /init.cm.rc
 
-=======
->>>>>>> d02e6887
 
 on early-init
     # Set init and its forked children's oom_adj.
@@ -27,15 +24,12 @@
     # Set the security context of /adb_keys if present.
     restorecon /adb_keys
 
-<<<<<<< HEAD
     mount debugfs /sys/kernel/debug /sys/kernel/debug mode=755
-=======
     # Shouldn't be necessary, but sdcard won't start without it. http://b/22568628.
     mkdir /mnt 0775 root system
 
     # Set the security context of /postinstall if present.
     restorecon /postinstall
->>>>>>> d02e6887
 
     start ueventd
 
@@ -614,7 +608,6 @@
     chmod 0773 /data/misc/trace
     start console
 
-<<<<<<< HEAD
 # adbd is controlled via property triggers in init.<platform>.usb.rc
 service adbd /sbin/adbd --root_seclabel=u:r:su:s0
     class core
@@ -795,8 +788,4 @@
     user logd
     group log
     writepid /dev/cpuset/system-background/tasks
-=======
-service flash_recovery /system/bin/install-recovery.sh
-    class main
-    oneshot
->>>>>>> d02e6887
+    