--- conflicted
+++ resolved
@@ -424,11 +424,7 @@
     socket rild stream 660 root radio
     socket rild-debug stream 660 radio system
     user root
-<<<<<<< HEAD
-    group radio cache inet misc audio sdcard_rw qcom_oncrpc diag
-=======
-    group radio cache inet misc audio sdcard_r sdcard_rw log
->>>>>>> b8d3d0e9
+    group radio cache inet misc audio sdcard_r sdcard_rw qcom_oncrpc diag log
 
 service surfaceflinger /system/bin/surfaceflinger
     class main
