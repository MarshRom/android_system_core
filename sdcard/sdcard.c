/*
 * Copyright (C) 2010 The Android Open Source Project
 *
 * Licensed under the Apache License, Version 2.0 (the "License");
 * you may not use this file except in compliance with the License.
 * You may obtain a copy of the License at
 *
 *      http://www.apache.org/licenses/LICENSE-2.0
 *
 * Unless required by applicable law or agreed to in writing, software
 * distributed under the License is distributed on an "AS IS" BASIS,
 * WITHOUT WARRANTIES OR CONDITIONS OF ANY KIND, either express or implied.
 * See the License for the specific language governing permissions and
 * limitations under the License.
 */

#define LOG_TAG "sdcard"

#include <ctype.h>
#include <dirent.h>
#include <errno.h>
#include <fcntl.h>
#include <inttypes.h>
#include <limits.h>
#include <linux/fuse.h>
#include <pthread.h>
#include <stdio.h>
#include <stdlib.h>
#include <string.h>
#include <sys/inotify.h>
#include <sys/mount.h>
#include <sys/param.h>
#include <sys/resource.h>
#include <sys/stat.h>
#include <sys/statfs.h>
#include <sys/time.h>
#include <sys/uio.h>
#include <unistd.h>

#include <cutils/fs.h>
#include <cutils/hashmap.h>
#include <cutils/log.h>
#include <cutils/multiuser.h>

#include <private/android_filesystem_config.h>

/* README
 *
 * What is this?
 *
 * sdcard is a program that uses FUSE to emulate FAT-on-sdcard style
 * directory permissions (all files are given fixed owner, group, and
 * permissions at creation, owner, group, and permissions are not
 * changeable, symlinks and hardlinks are not createable, etc.
 *
 * See usage() for command line options.
 *
 * It must be run as root, but will drop to requested UID/GID as soon as it
 * mounts a filesystem.  It will refuse to run if requested UID/GID are zero.
 *
 * Things I believe to be true:
 *
 * - ops that return a fuse_entry (LOOKUP, MKNOD, MKDIR, LINK, SYMLINK,
 * CREAT) must bump that node's refcount
 * - don't forget that FORGET can forget multiple references (req->nlookup)
 * - if an op that returns a fuse_entry fails writing the reply to the
 * kernel, you must rollback the refcount to reflect the reference the
 * kernel did not actually acquire
 *
 * This daemon can also derive custom filesystem permissions based on directory
 * structure when requested. These custom permissions support several features:
 *
 * - Apps can access their own files in /Android/data/com.example/ without
 * requiring any additional GIDs.
 * - Separate permissions for protecting directories like Pictures and Music.
 * - Multi-user separation on the same physical device.
 */

#define FUSE_TRACE 0

#if FUSE_TRACE
#define TRACE(x...) ALOGD(x)
#else
#define TRACE(x...) do {} while (0)
#endif

#define ERROR(x...) ALOGE(x)

#define FUSE_UNKNOWN_INO 0xffffffff

/* Maximum number of bytes to write in one request. */
#define MAX_WRITE (256 * 1024)

/* Maximum number of bytes to read in one request. */
#define MAX_READ (128 * 1024)

/* Largest possible request.
 * The request size is bounded by the maximum size of a FUSE_WRITE request because it has
 * the largest possible data payload. */
#define MAX_REQUEST_SIZE (sizeof(struct fuse_in_header) + sizeof(struct fuse_write_in) + MAX_WRITE)

/* Pseudo-error constant used to indicate that no fuse status is needed
 * or that a reply has already been written. */
#define NO_STATUS 1

/* Path to system-provided mapping of package name to appIds */
static const char* const kPackagesListFile = "/data/system/packages.list";

/* Supplementary groups to execute with */
static const gid_t kGroups[1] = { AID_PACKAGE_INFO };

/* Permission mode for a specific node. Controls how file permissions
 * are derived for children nodes. */
typedef enum {
    /* Nothing special; this node should just inherit from its parent. */
    PERM_INHERIT,
    /* This node is one level above a normal root; used for legacy layouts
     * which use the first level to represent user_id. */
    PERM_PRE_ROOT,
    /* This node is "/" */
    PERM_ROOT,
    /* This node is "/Android" */
    PERM_ANDROID,
    /* This node is "/Android/data" */
    PERM_ANDROID_DATA,
    /* This node is "/Android/obb" */
    PERM_ANDROID_OBB,
    /* This node is "/Android/media" */
    PERM_ANDROID_MEDIA,
} perm_t;

struct handle {
    int fd;
};

struct dirhandle {
    DIR *d;
};

struct node {
    __u32 refcount;
    __u64 nid;
    __u64 gen;
    /*
     * The inode number for this FUSE node. Note that this isn't stable across
     * multiple invocations of the FUSE daemon.
     */
    __u32 ino;

    /* State derived based on current position in hierarchy. */
    perm_t perm;
    userid_t userid;
    uid_t uid;
    bool under_android;

    struct node *next;          /* per-dir sibling list */
    struct node *child;         /* first contained file by this dir */
    struct node *parent;        /* containing directory */

    size_t namelen;
    char *name;
    /* If non-null, this is the real name of the file in the underlying storage.
     * This may differ from the field "name" only by case.
     * strlen(actual_name) will always equal strlen(name), so it is safe to use
     * namelen for both fields.
     */
    char *actual_name;

    /* If non-null, an exact underlying path that should be grafted into this
     * position. Used to support things like OBB. */
    char* graft_path;
    size_t graft_pathlen;

    bool deleted;
};

static int str_hash(void *key) {
    return hashmapHash(key, strlen(key));
}

/** Test if two string keys are equal ignoring case */
static bool str_icase_equals(void *keyA, void *keyB) {
    return strcasecmp(keyA, keyB) == 0;
}

/* Global data for all FUSE mounts */
struct fuse_global {
    pthread_mutex_t lock;

    uid_t uid;
    gid_t gid;
    bool multi_user;

    char source_path[PATH_MAX];
    char obb_path[PATH_MAX];

    Hashmap* package_to_appid;

    __u64 next_generation;
    struct node root;

    /* Used to allocate unique inode numbers for fuse nodes. We use
     * a simple counter based scheme where inode numbers from deleted
     * nodes aren't reused. Note that inode allocations are not stable
     * across multiple invocation of the sdcard daemon, but that shouldn't
     * be a huge problem in practice.
     *
     * Note that we restrict inodes to 32 bit unsigned integers to prevent
     * truncation on 32 bit processes when unsigned long long stat.st_ino is
     * assigned to an unsigned long ino_t type in an LP32 process.
     *
     * Also note that fuse_attr and fuse_dirent inode values are 64 bits wide
     * on both LP32 and LP64, but the fuse kernel code doesn't squash 64 bit
     * inode numbers into 32 bit values on 64 bit kernels (see fuse_squash_ino
     * in fs/fuse/inode.c).
     *
     * Accesses must be guarded by |lock|.
     */
    __u32 inode_ctr;

    struct fuse* fuse_default;
    struct fuse* fuse_read;
    struct fuse* fuse_write;
};

/* Single FUSE mount */
struct fuse {
    struct fuse_global* global;

    char dest_path[PATH_MAX];

    int fd;

    gid_t gid;
    mode_t mask;
};

/* Private data used by a single FUSE handler */
struct fuse_handler {
    struct fuse* fuse;
    int token;

    /* To save memory, we never use the contents of the request buffer and the read
     * buffer at the same time.  This allows us to share the underlying storage. */
    union {
        __u8 request_buffer[MAX_REQUEST_SIZE];
        __u8 read_buffer[MAX_READ + PAGESIZE];
    };
};

static inline void *id_to_ptr(__u64 nid)
{
    return (void *) (uintptr_t) nid;
}

static inline __u64 ptr_to_id(void *ptr)
{
    return (__u64) (uintptr_t) ptr;
}

static void acquire_node_locked(struct node* node)
{
    node->refcount++;
    TRACE("ACQUIRE %p (%s) rc=%d\n", node, node->name, node->refcount);
}

static void remove_node_from_parent_locked(struct node* node);

static void release_node_locked(struct node* node)
{
    TRACE("RELEASE %p (%s) rc=%d\n", node, node->name, node->refcount);
    if (node->refcount > 0) {
        node->refcount--;
        if (!node->refcount) {
            TRACE("DESTROY %p (%s)\n", node, node->name);
            remove_node_from_parent_locked(node);

                /* TODO: remove debugging - poison memory */
            memset(node->name, 0xef, node->namelen);
            free(node->name);
            free(node->actual_name);
            memset(node, 0xfc, sizeof(*node));
            free(node);
        }
    } else {
        ERROR("Zero refcnt %p\n", node);
    }
}

static void add_node_to_parent_locked(struct node *node, struct node *parent) {
    node->parent = parent;
    node->next = parent->child;
    parent->child = node;
    acquire_node_locked(parent);
}

static void remove_node_from_parent_locked(struct node* node)
{
    if (node->parent) {
        if (node->parent->child == node) {
            node->parent->child = node->parent->child->next;
        } else {
            struct node *node2;
            node2 = node->parent->child;
            while (node2->next != node)
                node2 = node2->next;
            node2->next = node->next;
        }
        release_node_locked(node->parent);
        node->parent = NULL;
        node->next = NULL;
    }
}

/* Gets the absolute path to a node into the provided buffer.
 *
 * Populates 'buf' with the path and returns the length of the path on success,
 * or returns -1 if the path is too long for the provided buffer.
 */
static ssize_t get_node_path_locked(struct node* node, char* buf, size_t bufsize) {
    const char* name;
    size_t namelen;
    if (node->graft_path) {
        name = node->graft_path;
        namelen = node->graft_pathlen;
    } else if (node->actual_name) {
        name = node->actual_name;
        namelen = node->namelen;
    } else {
        name = node->name;
        namelen = node->namelen;
    }

    if (bufsize < namelen + 1) {
        return -1;
    }

    ssize_t pathlen = 0;
    if (node->parent && node->graft_path == NULL) {
        pathlen = get_node_path_locked(node->parent, buf, bufsize - namelen - 2);
        if (pathlen < 0) {
            return -1;
        }
        buf[pathlen++] = '/';
    }

    memcpy(buf + pathlen, name, namelen + 1); /* include trailing \0 */
    return pathlen + namelen;
}

/* Finds the absolute path of a file within a given directory.
 * Performs a case-insensitive search for the file and sets the buffer to the path
 * of the first matching file.  If 'search' is zero or if no match is found, sets
 * the buffer to the path that the file would have, assuming the name were case-sensitive.
 *
 * Populates 'buf' with the path and returns the actual name (within 'buf') on success,
 * or returns NULL if the path is too long for the provided buffer.
 */
static char* find_file_within(const char* path, const char* name,
        char* buf, size_t bufsize, int search)
{
    size_t pathlen = strlen(path);
    size_t namelen = strlen(name);
    size_t childlen = pathlen + namelen + 1;
    char* actual;

    if (bufsize <= childlen) {
        return NULL;
    }

    memcpy(buf, path, pathlen);
    buf[pathlen] = '/';
    actual = buf + pathlen + 1;
    memcpy(actual, name, namelen + 1);

    if (search && access(buf, F_OK)) {
        struct dirent* entry;
        DIR* dir = opendir(path);
        if (!dir) {
            ERROR("opendir %s failed: %s\n", path, strerror(errno));
            return actual;
        }
        while ((entry = readdir(dir))) {
            if (!strcasecmp(entry->d_name, name)) {
                /* we have a match - replace the name, don't need to copy the null again */
                memcpy(actual, entry->d_name, namelen);
                break;
            }
        }
        closedir(dir);
    }
    return actual;
}

static void attr_from_stat(struct fuse* fuse, struct fuse_attr *attr,
        const struct stat *s, const struct node* node) {
    attr->ino = node->ino;
    attr->size = s->st_size;
    attr->blocks = s->st_blocks;
    attr->atime = s->st_atim.tv_sec;
    attr->mtime = s->st_mtim.tv_sec;
    attr->ctime = s->st_ctim.tv_sec;
    attr->atimensec = s->st_atim.tv_nsec;
    attr->mtimensec = s->st_mtim.tv_nsec;
    attr->ctimensec = s->st_ctim.tv_nsec;
    attr->mode = s->st_mode;
    attr->nlink = s->st_nlink;

    attr->uid = node->uid;

    if (fuse->gid == AID_SDCARD_RW) {
        /* As an optimization, certain trusted system components only run
         * as owner but operate across all users. Since we're now handing
         * out the sdcard_rw GID only to trusted apps, we're okay relaxing
         * the user boundary enforcement for the default view. The UIDs
         * assigned to app directories are still multiuser aware. */
        attr->gid = AID_SDCARD_RW;
    } else {
        attr->gid = multiuser_get_uid(node->userid, fuse->gid);
    }

    int visible_mode = 0775 & ~fuse->mask;
    if (node->perm == PERM_PRE_ROOT) {
        /* Top of multi-user view should always be visible to ensure
         * secondary users can traverse inside. */
        visible_mode = 0711;
    } else if (node->under_android) {
        /* Block "other" access to Android directories, since only apps
         * belonging to a specific user should be in there; we still
         * leave +x open for the default view. */
        if (fuse->gid == AID_SDCARD_RW) {
            visible_mode = visible_mode & ~0006;
        } else {
            visible_mode = visible_mode & ~0007;
        }
    }
    int owner_mode = s->st_mode & 0700;
    int filtered_mode = visible_mode & (owner_mode | (owner_mode >> 3) | (owner_mode >> 6));
    attr->mode = (attr->mode & S_IFMT) | filtered_mode;
}

static int touch(char* path, mode_t mode) {
    int fd = open(path, O_RDWR | O_CREAT | O_EXCL | O_NOFOLLOW, mode);
    if (fd == -1) {
        if (errno == EEXIST) {
            return 0;
        } else {
            ERROR("Failed to open(%s): %s\n", path, strerror(errno));
            return -1;
        }
    }
    close(fd);
    return 0;
}

static void derive_permissions_locked(struct fuse* fuse, struct node *parent,
        struct node *node) {
    appid_t appid;

    /* By default, each node inherits from its parent */
    node->perm = PERM_INHERIT;
    node->userid = parent->userid;
    node->uid = parent->uid;
    node->under_android = parent->under_android;

    /* Derive custom permissions based on parent and current node */
    switch (parent->perm) {
    case PERM_INHERIT:
        /* Already inherited above */
        break;
    case PERM_PRE_ROOT:
        /* Legacy internal layout places users at top level */
        node->perm = PERM_ROOT;
        node->userid = strtoul(node->name, NULL, 10);
        break;
    case PERM_ROOT:
        /* Assume masked off by default. */
        if (!strcasecmp(node->name, "Android")) {
            /* App-specific directories inside; let anyone traverse */
            node->perm = PERM_ANDROID;
            node->under_android = true;
        }
        break;
    case PERM_ANDROID:
        if (!strcasecmp(node->name, "data")) {
            /* App-specific directories inside; let anyone traverse */
            node->perm = PERM_ANDROID_DATA;
        } else if (!strcasecmp(node->name, "obb")) {
            /* App-specific directories inside; let anyone traverse */
            node->perm = PERM_ANDROID_OBB;
            /* Single OBB directory is always shared */
            node->graft_path = fuse->global->obb_path;
            node->graft_pathlen = strlen(fuse->global->obb_path);
        } else if (!strcasecmp(node->name, "media")) {
            /* App-specific directories inside; let anyone traverse */
            node->perm = PERM_ANDROID_MEDIA;
        }
        break;
    case PERM_ANDROID_DATA:
    case PERM_ANDROID_OBB:
    case PERM_ANDROID_MEDIA:
        appid = (appid_t) (uintptr_t) hashmapGet(fuse->global->package_to_appid, node->name);
        if (appid != 0) {
            node->uid = multiuser_get_uid(parent->userid, appid);
        }
        break;
    }
}

static void derive_permissions_recursive_locked(struct fuse* fuse, struct node *parent) {
    struct node *node;
    for (node = parent->child; node; node = node->next) {
        derive_permissions_locked(fuse, parent, node);
        if (node->child) {
            derive_permissions_recursive_locked(fuse, node);
        }
    }
}

/* Kernel has already enforced everything we returned through
 * derive_permissions_locked(), so this is used to lock down access
 * even further, such as enforcing that apps hold sdcard_rw. */
static bool check_caller_access_to_name(struct fuse* fuse,
        const struct fuse_in_header *hdr, const struct node* parent_node,
        const char* name, int mode) {
    /* Always block security-sensitive files at root */
    if (parent_node && parent_node->perm == PERM_ROOT) {
        if (!strcasecmp(name, "autorun.inf")
                || !strcasecmp(name, ".android_secure")
                || !strcasecmp(name, "android_secure")) {
            return false;
        }
    }

    /* Root always has access; access for any other UIDs should always
     * be controlled through packages.list. */
    if (hdr->uid == 0) {
        return true;
    }

    /* No extra permissions to enforce */
    return true;
}

static bool check_caller_access_to_node(struct fuse* fuse,
        const struct fuse_in_header *hdr, const struct node* node, int mode) {
    return check_caller_access_to_name(fuse, hdr, node->parent, node->name, mode);
}

struct node *create_node_locked(struct fuse* fuse,
        struct node *parent, const char *name, const char* actual_name)
{
    struct node *node;
    size_t namelen = strlen(name);

    // Detect overflows in the inode counter. "4 billion nodes should be enough
    // for everybody".
    if (fuse->global->inode_ctr == 0) {
        ERROR("No more inode numbers available");
        return NULL;
    }

    node = calloc(1, sizeof(struct node));
    if (!node) {
        return NULL;
    }
    node->name = malloc(namelen + 1);
    if (!node->name) {
        free(node);
        return NULL;
    }
    memcpy(node->name, name, namelen + 1);
    if (strcmp(name, actual_name)) {
        node->actual_name = malloc(namelen + 1);
        if (!node->actual_name) {
            free(node->name);
            free(node);
            return NULL;
        }
        memcpy(node->actual_name, actual_name, namelen + 1);
    }
    node->namelen = namelen;
    node->nid = ptr_to_id(node);
    node->ino = fuse->global->inode_ctr++;
    node->gen = fuse->global->next_generation++;

    node->deleted = false;

    derive_permissions_locked(fuse, parent, node);
    acquire_node_locked(node);
    add_node_to_parent_locked(node, parent);
    return node;
}

static int rename_node_locked(struct node *node, const char *name,
        const char* actual_name)
{
    size_t namelen = strlen(name);
    int need_actual_name = strcmp(name, actual_name);

    /* make the storage bigger without actually changing the name
     * in case an error occurs part way */
    if (namelen > node->namelen) {
        char* new_name = realloc(node->name, namelen + 1);
        if (!new_name) {
            return -ENOMEM;
        }
        node->name = new_name;
        if (need_actual_name && node->actual_name) {
            char* new_actual_name = realloc(node->actual_name, namelen + 1);
            if (!new_actual_name) {
                return -ENOMEM;
            }
            node->actual_name = new_actual_name;
        }
    }

    /* update the name, taking care to allocate storage before overwriting the old name */
    if (need_actual_name) {
        if (!node->actual_name) {
            node->actual_name = malloc(namelen + 1);
            if (!node->actual_name) {
                return -ENOMEM;
            }
        }
        memcpy(node->actual_name, actual_name, namelen + 1);
    } else {
        free(node->actual_name);
        node->actual_name = NULL;
    }
    memcpy(node->name, name, namelen + 1);
    node->namelen = namelen;
    return 0;
}

static struct node *lookup_node_by_id_locked(struct fuse *fuse, __u64 nid)
{
    if (nid == FUSE_ROOT_ID) {
        return &fuse->global->root;
    } else {
        return id_to_ptr(nid);
    }
}

static struct node* lookup_node_and_path_by_id_locked(struct fuse* fuse, __u64 nid,
        char* buf, size_t bufsize)
{
    struct node* node = lookup_node_by_id_locked(fuse, nid);
    if (node && get_node_path_locked(node, buf, bufsize) < 0) {
        node = NULL;
    }
    return node;
}

static struct node *lookup_child_by_name_locked(struct node *node, const char *name)
{
    for (node = node->child; node; node = node->next) {
        /* use exact string comparison, nodes that differ by case
         * must be considered distinct even if they refer to the same
         * underlying file as otherwise operations such as "mv x x"
         * will not work because the source and target nodes are the same. */
        if (!strcmp(name, node->name) && !node->deleted) {
            return node;
        }
    }
    return 0;
}

static struct node* acquire_or_create_child_locked(
        struct fuse* fuse, struct node* parent,
        const char* name, const char* actual_name)
{
    struct node* child = lookup_child_by_name_locked(parent, name);
    if (child) {
        acquire_node_locked(child);
    } else {
        child = create_node_locked(fuse, parent, name, actual_name);
    }
    return child;
}

static void fuse_status(struct fuse *fuse, __u64 unique, int err)
{
    struct fuse_out_header hdr;
    hdr.len = sizeof(hdr);
    hdr.error = err;
    hdr.unique = unique;
    write(fuse->fd, &hdr, sizeof(hdr));
}

static void fuse_reply(struct fuse *fuse, __u64 unique, void *data, int len)
{
    struct fuse_out_header hdr;
    struct iovec vec[2];
    int res;

    hdr.len = len + sizeof(hdr);
    hdr.error = 0;
    hdr.unique = unique;

    vec[0].iov_base = &hdr;
    vec[0].iov_len = sizeof(hdr);
    vec[1].iov_base = data;
    vec[1].iov_len = len;

    res = writev(fuse->fd, vec, 2);
    if (res < 0) {
        ERROR("*** REPLY FAILED *** %d\n", errno);
    }
}

static int fuse_reply_entry(struct fuse* fuse, __u64 unique,
        struct node* parent, const char* name, const char* actual_name,
        const char* path)
{
    struct node* node;
    struct fuse_entry_out out;
    struct stat s;

    if (lstat(path, &s) < 0) {
        return -errno;
    }

    pthread_mutex_lock(&fuse->global->lock);
    node = acquire_or_create_child_locked(fuse, parent, name, actual_name);
    if (!node) {
        pthread_mutex_unlock(&fuse->global->lock);
        return -ENOMEM;
    }
    memset(&out, 0, sizeof(out));
    attr_from_stat(fuse, &out.attr, &s, node);
    out.attr_valid = 10;
    out.entry_valid = 10;
    out.nodeid = node->nid;
    out.generation = node->gen;
    pthread_mutex_unlock(&fuse->global->lock);
    fuse_reply(fuse, unique, &out, sizeof(out));
    return NO_STATUS;
}

static int fuse_reply_attr(struct fuse* fuse, __u64 unique, const struct node* node,
        const char* path)
{
    struct fuse_attr_out out;
    struct stat s;

    if (lstat(path, &s) < 0) {
        return -errno;
    }
    memset(&out, 0, sizeof(out));
    attr_from_stat(fuse, &out.attr, &s, node);
    out.attr_valid = 10;
    fuse_reply(fuse, unique, &out, sizeof(out));
    return NO_STATUS;
}

static void fuse_notify_delete(struct fuse* fuse, const __u64 parent,
        const __u64 child, const char* name) {
    struct fuse_out_header hdr;
    struct fuse_notify_delete_out data;
    struct iovec vec[3];
    size_t namelen = strlen(name);
    int res;

    hdr.len = sizeof(hdr) + sizeof(data) + namelen + 1;
    hdr.error = FUSE_NOTIFY_DELETE;
    hdr.unique = 0;

    data.parent = parent;
    data.child = child;
    data.namelen = namelen;
    data.padding = 0;

    vec[0].iov_base = &hdr;
    vec[0].iov_len = sizeof(hdr);
    vec[1].iov_base = &data;
    vec[1].iov_len = sizeof(data);
    vec[2].iov_base = (void*) name;
    vec[2].iov_len = namelen + 1;

    res = writev(fuse->fd, vec, 3);
    /* Ignore ENOENT, since other views may not have seen the entry */
    if (res < 0 && errno != ENOENT) {
        ERROR("*** NOTIFY FAILED *** %d\n", errno);
    }
}

static int handle_lookup(struct fuse* fuse, struct fuse_handler* handler,
        const struct fuse_in_header *hdr, const char* name)
{
    struct node* parent_node;
    char parent_path[PATH_MAX];
    char child_path[PATH_MAX];
    const char* actual_name;

    pthread_mutex_lock(&fuse->global->lock);
    parent_node = lookup_node_and_path_by_id_locked(fuse, hdr->nodeid,
            parent_path, sizeof(parent_path));
    TRACE("[%d] LOOKUP %s @ %"PRIx64" (%s)\n", handler->token, name, hdr->nodeid,
        parent_node ? parent_node->name : "?");
    pthread_mutex_unlock(&fuse->global->lock);

    if (!parent_node || !(actual_name = find_file_within(parent_path, name,
            child_path, sizeof(child_path), 1))) {
        return -ENOENT;
    }
    if (!check_caller_access_to_name(fuse, hdr, parent_node, name, R_OK)) {
        return -EACCES;
    }

    return fuse_reply_entry(fuse, hdr->unique, parent_node, name, actual_name, child_path);
}

static int handle_forget(struct fuse* fuse, struct fuse_handler* handler,
        const struct fuse_in_header *hdr, const struct fuse_forget_in *req)
{
    struct node* node;

    pthread_mutex_lock(&fuse->global->lock);
    node = lookup_node_by_id_locked(fuse, hdr->nodeid);
    TRACE("[%d] FORGET #%"PRIu64" @ %"PRIx64" (%s)\n", handler->token, req->nlookup,
            hdr->nodeid, node ? node->name : "?");
    if (node) {
        __u64 n = req->nlookup;
        while (n--) {
            release_node_locked(node);
        }
    }
    pthread_mutex_unlock(&fuse->global->lock);
    return NO_STATUS; /* no reply */
}

static int handle_getattr(struct fuse* fuse, struct fuse_handler* handler,
        const struct fuse_in_header *hdr, const struct fuse_getattr_in *req)
{
    struct node* node;
    char path[PATH_MAX];

    pthread_mutex_lock(&fuse->global->lock);
    node = lookup_node_and_path_by_id_locked(fuse, hdr->nodeid, path, sizeof(path));
    TRACE("[%d] GETATTR flags=%x fh=%"PRIx64" @ %"PRIx64" (%s)\n", handler->token,
            req->getattr_flags, req->fh, hdr->nodeid, node ? node->name : "?");
    pthread_mutex_unlock(&fuse->global->lock);

    if (!node) {
        return -ENOENT;
    }
    if (!check_caller_access_to_node(fuse, hdr, node, R_OK)) {
        return -EACCES;
    }

    return fuse_reply_attr(fuse, hdr->unique, node, path);
}

static int handle_setattr(struct fuse* fuse, struct fuse_handler* handler,
        const struct fuse_in_header *hdr, const struct fuse_setattr_in *req)
{
    struct node* node;
    char path[PATH_MAX];
    struct timespec times[2];

    pthread_mutex_lock(&fuse->global->lock);
    node = lookup_node_and_path_by_id_locked(fuse, hdr->nodeid, path, sizeof(path));
    TRACE("[%d] SETATTR fh=%"PRIx64" valid=%x @ %"PRIx64" (%s)\n", handler->token,
            req->fh, req->valid, hdr->nodeid, node ? node->name : "?");
    pthread_mutex_unlock(&fuse->global->lock);

    if (!node) {
        return -ENOENT;
    }

    if (!(req->valid & FATTR_FH) &&
            !check_caller_access_to_node(fuse, hdr, node, W_OK)) {
        return -EACCES;
    }

    /* XXX: incomplete implementation on purpose.
     * chmod/chown should NEVER be implemented.*/

    if ((req->valid & FATTR_SIZE) && truncate64(path, req->size) < 0) {
        return -errno;
    }

    /* Handle changing atime and mtime.  If FATTR_ATIME_and FATTR_ATIME_NOW
     * are both set, then set it to the current time.  Else, set it to the
     * time specified in the request.  Same goes for mtime.  Use utimensat(2)
     * as it allows ATIME and MTIME to be changed independently, and has
     * nanosecond resolution which fuse also has.
     */
    if (req->valid & (FATTR_ATIME | FATTR_MTIME)) {
        times[0].tv_nsec = UTIME_OMIT;
        times[1].tv_nsec = UTIME_OMIT;
        if (req->valid & FATTR_ATIME) {
            if (req->valid & FATTR_ATIME_NOW) {
              times[0].tv_nsec = UTIME_NOW;
            } else {
              times[0].tv_sec = req->atime;
              times[0].tv_nsec = req->atimensec;
            }
        }
        if (req->valid & FATTR_MTIME) {
            if (req->valid & FATTR_MTIME_NOW) {
              times[1].tv_nsec = UTIME_NOW;
            } else {
              times[1].tv_sec = req->mtime;
              times[1].tv_nsec = req->mtimensec;
            }
        }
        TRACE("[%d] Calling utimensat on %s with atime %ld, mtime=%ld\n",
                handler->token, path, times[0].tv_sec, times[1].tv_sec);
        if (utimensat(-1, path, times, 0) < 0) {
            return -errno;
        }
    }
    return fuse_reply_attr(fuse, hdr->unique, node, path);
}

static int handle_mknod(struct fuse* fuse, struct fuse_handler* handler,
        const struct fuse_in_header* hdr, const struct fuse_mknod_in* req, const char* name)
{
    struct node* parent_node;
    char parent_path[PATH_MAX];
    char child_path[PATH_MAX];
    const char* actual_name;

    pthread_mutex_lock(&fuse->global->lock);
    parent_node = lookup_node_and_path_by_id_locked(fuse, hdr->nodeid,
            parent_path, sizeof(parent_path));
    TRACE("[%d] MKNOD %s 0%o @ %"PRIx64" (%s)\n", handler->token,
            name, req->mode, hdr->nodeid, parent_node ? parent_node->name : "?");
    pthread_mutex_unlock(&fuse->global->lock);

    if (!parent_node || !(actual_name = find_file_within(parent_path, name,
            child_path, sizeof(child_path), 1))) {
        return -ENOENT;
    }
    if (!check_caller_access_to_name(fuse, hdr, parent_node, name, W_OK)) {
        return -EACCES;
    }
    __u32 mode = (req->mode & (~0777)) | 0664;
    if (mknod(child_path, mode, req->rdev) < 0) {
        return -errno;
    }
    return fuse_reply_entry(fuse, hdr->unique, parent_node, name, actual_name, child_path);
}

static int handle_mkdir(struct fuse* fuse, struct fuse_handler* handler,
        const struct fuse_in_header* hdr, const struct fuse_mkdir_in* req, const char* name)
{
    struct node* parent_node;
    char parent_path[PATH_MAX];
    char child_path[PATH_MAX];
    const char* actual_name;

    pthread_mutex_lock(&fuse->global->lock);
    parent_node = lookup_node_and_path_by_id_locked(fuse, hdr->nodeid,
            parent_path, sizeof(parent_path));
    TRACE("[%d] MKDIR %s 0%o @ %"PRIx64" (%s)\n", handler->token,
            name, req->mode, hdr->nodeid, parent_node ? parent_node->name : "?");
    pthread_mutex_unlock(&fuse->global->lock);

    if (!parent_node || !(actual_name = find_file_within(parent_path, name,
            child_path, sizeof(child_path), 1))) {
        return -ENOENT;
    }
    if (!check_caller_access_to_name(fuse, hdr, parent_node, name, W_OK)) {
        return -EACCES;
    }
    __u32 mode = (req->mode & (~0777)) | 0775;
    if (mkdir(child_path, mode) < 0) {
        return -errno;
    }

    /* When creating /Android/data and /Android/obb, mark them as .nomedia */
    if (parent_node->perm == PERM_ANDROID && !strcasecmp(name, "data")) {
        char nomedia[PATH_MAX];
        snprintf(nomedia, PATH_MAX, "%s/.nomedia", child_path);
        if (touch(nomedia, 0664) != 0) {
            ERROR("Failed to touch(%s): %s\n", nomedia, strerror(errno));
            return -ENOENT;
        }
    }
    if (parent_node->perm == PERM_ANDROID && !strcasecmp(name, "obb")) {
        char nomedia[PATH_MAX];
        snprintf(nomedia, PATH_MAX, "%s/.nomedia", fuse->global->obb_path);
        if (touch(nomedia, 0664) != 0) {
            ERROR("Failed to touch(%s): %s\n", nomedia, strerror(errno));
            return -ENOENT;
        }
    }

    return fuse_reply_entry(fuse, hdr->unique, parent_node, name, actual_name, child_path);
}

static int handle_unlink(struct fuse* fuse, struct fuse_handler* handler,
        const struct fuse_in_header* hdr, const char* name)
{
    struct node* parent_node;
    struct node* child_node;
    char parent_path[PATH_MAX];
    char child_path[PATH_MAX];

    pthread_mutex_lock(&fuse->global->lock);
    parent_node = lookup_node_and_path_by_id_locked(fuse, hdr->nodeid,
            parent_path, sizeof(parent_path));
    TRACE("[%d] UNLINK %s @ %"PRIx64" (%s)\n", handler->token,
            name, hdr->nodeid, parent_node ? parent_node->name : "?");
    pthread_mutex_unlock(&fuse->global->lock);

    if (!parent_node || !find_file_within(parent_path, name,
            child_path, sizeof(child_path), 1)) {
        return -ENOENT;
    }
    if (!check_caller_access_to_name(fuse, hdr, parent_node, name, W_OK)) {
        return -EACCES;
    }
    if (unlink(child_path) < 0) {
        return -errno;
    }
    pthread_mutex_lock(&fuse->global->lock);
    child_node = lookup_child_by_name_locked(parent_node, name);
    if (child_node) {
        child_node->deleted = true;
    }
    pthread_mutex_unlock(&fuse->global->lock);
    if (parent_node && child_node) {
        /* Tell all other views that node is gone */
        TRACE("[%d] fuse_notify_delete parent=%"PRIx64", child=%"PRIx64", name=%s\n",
                handler->token, (uint64_t) parent_node->nid, (uint64_t) child_node->nid, name);
        if (fuse != fuse->global->fuse_default) {
            fuse_notify_delete(fuse->global->fuse_default, parent_node->nid, child_node->nid, name);
        }
        if (fuse != fuse->global->fuse_read) {
            fuse_notify_delete(fuse->global->fuse_read, parent_node->nid, child_node->nid, name);
        }
        if (fuse != fuse->global->fuse_write) {
            fuse_notify_delete(fuse->global->fuse_write, parent_node->nid, child_node->nid, name);
        }
    }
    return 0;
}

static int handle_rmdir(struct fuse* fuse, struct fuse_handler* handler,
        const struct fuse_in_header* hdr, const char* name)
{
    struct node* child_node;
    struct node* parent_node;
    char parent_path[PATH_MAX];
    char child_path[PATH_MAX];

    pthread_mutex_lock(&fuse->global->lock);
    parent_node = lookup_node_and_path_by_id_locked(fuse, hdr->nodeid,
            parent_path, sizeof(parent_path));
    TRACE("[%d] RMDIR %s @ %"PRIx64" (%s)\n", handler->token,
            name, hdr->nodeid, parent_node ? parent_node->name : "?");
    pthread_mutex_unlock(&fuse->global->lock);

    if (!parent_node || !find_file_within(parent_path, name,
            child_path, sizeof(child_path), 1)) {
        return -ENOENT;
    }
    if (!check_caller_access_to_name(fuse, hdr, parent_node, name, W_OK)) {
        return -EACCES;
    }
    if (rmdir(child_path) < 0) {
        return -errno;
    }
    pthread_mutex_lock(&fuse->global->lock);
    child_node = lookup_child_by_name_locked(parent_node, name);
    if (child_node) {
        child_node->deleted = true;
    }
    pthread_mutex_unlock(&fuse->global->lock);
    if (parent_node && child_node) {
        /* Tell all other views that node is gone */
        TRACE("[%d] fuse_notify_delete parent=%"PRIx64", child=%"PRIx64", name=%s\n",
                handler->token, (uint64_t) parent_node->nid, (uint64_t) child_node->nid, name);
        if (fuse != fuse->global->fuse_default) {
            fuse_notify_delete(fuse->global->fuse_default, parent_node->nid, child_node->nid, name);
        }
        if (fuse != fuse->global->fuse_read) {
            fuse_notify_delete(fuse->global->fuse_read, parent_node->nid, child_node->nid, name);
        }
        if (fuse != fuse->global->fuse_write) {
            fuse_notify_delete(fuse->global->fuse_write, parent_node->nid, child_node->nid, name);
        }
    }
    return 0;
}

static int handle_rename(struct fuse* fuse, struct fuse_handler* handler,
        const struct fuse_in_header* hdr, const struct fuse_rename_in* req,
        const char* old_name, const char* new_name)
{
    struct node* old_parent_node;
    struct node* new_parent_node;
    struct node* child_node;
    char old_parent_path[PATH_MAX];
    char new_parent_path[PATH_MAX];
    char old_child_path[PATH_MAX];
    char new_child_path[PATH_MAX];
    const char* new_actual_name;
    int res;

    pthread_mutex_lock(&fuse->global->lock);
    old_parent_node = lookup_node_and_path_by_id_locked(fuse, hdr->nodeid,
            old_parent_path, sizeof(old_parent_path));
    new_parent_node = lookup_node_and_path_by_id_locked(fuse, req->newdir,
            new_parent_path, sizeof(new_parent_path));
    TRACE("[%d] RENAME %s->%s @ %"PRIx64" (%s) -> %"PRIx64" (%s)\n", handler->token,
            old_name, new_name,
            hdr->nodeid, old_parent_node ? old_parent_node->name : "?",
            req->newdir, new_parent_node ? new_parent_node->name : "?");
    if (!old_parent_node || !new_parent_node) {
        res = -ENOENT;
        goto lookup_error;
    }
    if (!check_caller_access_to_name(fuse, hdr, old_parent_node, old_name, W_OK)) {
        res = -EACCES;
        goto lookup_error;
    }
    if (!check_caller_access_to_name(fuse, hdr, new_parent_node, new_name, W_OK)) {
        res = -EACCES;
        goto lookup_error;
    }
    child_node = lookup_child_by_name_locked(old_parent_node, old_name);
    if (!child_node || get_node_path_locked(child_node,
            old_child_path, sizeof(old_child_path)) < 0) {
        res = -ENOENT;
        goto lookup_error;
    }
    acquire_node_locked(child_node);
    pthread_mutex_unlock(&fuse->global->lock);

    /* Special case for renaming a file where destination is same path
     * differing only by case.  In this case we don't want to look for a case
     * insensitive match.  This allows commands like "mv foo FOO" to work as expected.
     */
    int search = old_parent_node != new_parent_node
            || strcasecmp(old_name, new_name);
    if (!(new_actual_name = find_file_within(new_parent_path, new_name,
            new_child_path, sizeof(new_child_path), search))) {
        res = -ENOENT;
        goto io_error;
    }

    TRACE("[%d] RENAME %s->%s\n", handler->token, old_child_path, new_child_path);
    res = rename(old_child_path, new_child_path);
    if (res < 0) {
        res = -errno;
        goto io_error;
    }

    pthread_mutex_lock(&fuse->global->lock);
    res = rename_node_locked(child_node, new_name, new_actual_name);
    if (!res) {
        remove_node_from_parent_locked(child_node);
        derive_permissions_locked(fuse, new_parent_node, child_node);
        derive_permissions_recursive_locked(fuse, child_node);
        add_node_to_parent_locked(child_node, new_parent_node);
    }
    goto done;

io_error:
    pthread_mutex_lock(&fuse->global->lock);
done:
    release_node_locked(child_node);
lookup_error:
    pthread_mutex_unlock(&fuse->global->lock);
    return res;
}

static int open_flags_to_access_mode(int open_flags) {
    if ((open_flags & O_ACCMODE) == O_RDONLY) {
        return R_OK;
    } else if ((open_flags & O_ACCMODE) == O_WRONLY) {
        return W_OK;
    } else {
        /* Probably O_RDRW, but treat as default to be safe */
        return R_OK | W_OK;
    }
}

static int handle_open(struct fuse* fuse, struct fuse_handler* handler,
        const struct fuse_in_header* hdr, const struct fuse_open_in* req)
{
    struct node* node;
    char path[PATH_MAX];
    struct fuse_open_out out;
    struct handle *h;

    pthread_mutex_lock(&fuse->global->lock);
    node = lookup_node_and_path_by_id_locked(fuse, hdr->nodeid, path, sizeof(path));
    TRACE("[%d] OPEN 0%o @ %"PRIx64" (%s)\n", handler->token,
            req->flags, hdr->nodeid, node ? node->name : "?");
    pthread_mutex_unlock(&fuse->global->lock);

    if (!node) {
        return -ENOENT;
    }
    if (!check_caller_access_to_node(fuse, hdr, node,
            open_flags_to_access_mode(req->flags))) {
        return -EACCES;
    }
    h = malloc(sizeof(*h));
    if (!h) {
        return -ENOMEM;
    }
    TRACE("[%d] OPEN %s\n", handler->token, path);
    h->fd = open(path, req->flags);
    if (h->fd < 0) {
        free(h);
        return -errno;
    }
    out.fh = ptr_to_id(h);
    out.open_flags = 0;

<<<<<<< HEAD
    #ifdef FUSE_SHORTCIRCUIT
        out.lower_fd = h->fd;
    #else
        out.padding = 0;
    #endif
=======
#ifdef FUSE_STACKED_IO
    out.lower_fd = h->fd;
#else
    out.padding = 0;
#endif
>>>>>>> b84295d0

    fuse_reply(fuse, hdr->unique, &out, sizeof(out));
    return NO_STATUS;
}

static int handle_read(struct fuse* fuse, struct fuse_handler* handler,
        const struct fuse_in_header* hdr, const struct fuse_read_in* req)
{
    struct handle *h = id_to_ptr(req->fh);
    __u64 unique = hdr->unique;
    __u32 size = req->size;
    __u64 offset = req->offset;
    int res;
    __u8 *read_buffer = (__u8 *) ((uintptr_t)(handler->read_buffer + PAGESIZE) & ~((uintptr_t)PAGESIZE-1));

    /* Don't access any other fields of hdr or req beyond this point, the read buffer
     * overlaps the request buffer and will clobber data in the request.  This
     * saves us 128KB per request handler thread at the cost of this scary comment. */

    TRACE("[%d] READ %p(%d) %u@%"PRIu64"\n", handler->token,
            h, h->fd, size, (uint64_t) offset);
    if (size > MAX_READ) {
        return -EINVAL;
    }
    res = pread64(h->fd, read_buffer, size, offset);
    if (res < 0) {
        return -errno;
    }
    fuse_reply(fuse, unique, read_buffer, res);
    return NO_STATUS;
}

static int handle_write(struct fuse* fuse, struct fuse_handler* handler,
        const struct fuse_in_header* hdr, const struct fuse_write_in* req,
        const void* buffer)
{
    struct fuse_write_out out;
    struct handle *h = id_to_ptr(req->fh);
    int res;
    __u8 aligned_buffer[req->size] __attribute__((__aligned__(PAGESIZE)));

    if (req->flags & O_DIRECT) {
        memcpy(aligned_buffer, buffer, req->size);
        buffer = (const __u8*) aligned_buffer;
    }

    TRACE("[%d] WRITE %p(%d) %u@%"PRIu64"\n", handler->token,
            h, h->fd, req->size, req->offset);
    res = pwrite64(h->fd, buffer, req->size, req->offset);
    if (res < 0) {
        return -errno;
    }
    out.size = res;
    out.padding = 0;
    fuse_reply(fuse, hdr->unique, &out, sizeof(out));
    return NO_STATUS;
}

static int handle_statfs(struct fuse* fuse, struct fuse_handler* handler,
        const struct fuse_in_header* hdr)
{
    char path[PATH_MAX];
    struct statfs stat;
    struct fuse_statfs_out out;
    int res;

    pthread_mutex_lock(&fuse->global->lock);
    TRACE("[%d] STATFS\n", handler->token);
    res = get_node_path_locked(&fuse->global->root, path, sizeof(path));
    pthread_mutex_unlock(&fuse->global->lock);
    if (res < 0) {
        return -ENOENT;
    }
    if (statfs(fuse->global->root.name, &stat) < 0) {
        return -errno;
    }
    memset(&out, 0, sizeof(out));
    out.st.blocks = stat.f_blocks;
    out.st.bfree = stat.f_bfree;
    out.st.bavail = stat.f_bavail;
    out.st.files = stat.f_files;
    out.st.ffree = stat.f_ffree;
    out.st.bsize = stat.f_bsize;
    out.st.namelen = stat.f_namelen;
    out.st.frsize = stat.f_frsize;
    fuse_reply(fuse, hdr->unique, &out, sizeof(out));
    return NO_STATUS;
}

static int handle_release(struct fuse* fuse, struct fuse_handler* handler,
        const struct fuse_in_header* hdr, const struct fuse_release_in* req)
{
    struct handle *h = id_to_ptr(req->fh);

    TRACE("[%d] RELEASE %p(%d)\n", handler->token, h, h->fd);
    close(h->fd);
    free(h);
    return 0;
}

static int handle_fsync(struct fuse* fuse, struct fuse_handler* handler,
        const struct fuse_in_header* hdr, const struct fuse_fsync_in* req)
{
    bool is_dir = (hdr->opcode == FUSE_FSYNCDIR);
    bool is_data_sync = req->fsync_flags & 1;

    int fd = -1;
    if (is_dir) {
      struct dirhandle *dh = id_to_ptr(req->fh);
      fd = dirfd(dh->d);
    } else {
      struct handle *h = id_to_ptr(req->fh);
      fd = h->fd;
    }

    TRACE("[%d] %s %p(%d) is_data_sync=%d\n", handler->token,
            is_dir ? "FSYNCDIR" : "FSYNC",
            id_to_ptr(req->fh), fd, is_data_sync);
    int res = is_data_sync ? fdatasync(fd) : fsync(fd);
    if (res == -1) {
        return -errno;
    }
    return 0;
}

static int handle_flush(struct fuse* fuse, struct fuse_handler* handler,
        const struct fuse_in_header* hdr)
{
    TRACE("[%d] FLUSH\n", handler->token);
    return 0;
}

static int handle_opendir(struct fuse* fuse, struct fuse_handler* handler,
        const struct fuse_in_header* hdr, const struct fuse_open_in* req)
{
    struct node* node;
    char path[PATH_MAX];
    struct fuse_open_out out;
    struct dirhandle *h;

    pthread_mutex_lock(&fuse->global->lock);
    node = lookup_node_and_path_by_id_locked(fuse, hdr->nodeid, path, sizeof(path));
    TRACE("[%d] OPENDIR @ %"PRIx64" (%s)\n", handler->token,
            hdr->nodeid, node ? node->name : "?");
    pthread_mutex_unlock(&fuse->global->lock);

    if (!node) {
        return -ENOENT;
    }
    if (!check_caller_access_to_node(fuse, hdr, node, R_OK)) {
        return -EACCES;
    }
    h = malloc(sizeof(*h));
    if (!h) {
        return -ENOMEM;
    }
    TRACE("[%d] OPENDIR %s\n", handler->token, path);
    h->d = opendir(path);
    if (!h->d) {
        free(h);
        return -errno;
    }
    out.fh = ptr_to_id(h);
    out.open_flags = 0;

<<<<<<< HEAD
    #ifdef FUSE_SHORTCIRCUIT
        out.lower_fd = -1;
    #else
        out.padding = 0;
    #endif
=======
#ifdef FUSE_STACKED_IO
    out.lower_fd = -1;
#else
    out.padding = 0;
#endif
>>>>>>> b84295d0

    fuse_reply(fuse, hdr->unique, &out, sizeof(out));
    return NO_STATUS;
}

static int handle_readdir(struct fuse* fuse, struct fuse_handler* handler,
        const struct fuse_in_header* hdr, const struct fuse_read_in* req)
{
    char buffer[8192];
    struct fuse_dirent *fde = (struct fuse_dirent*) buffer;
    struct dirent *de;
    struct dirhandle *h = id_to_ptr(req->fh);

    TRACE("[%d] READDIR %p\n", handler->token, h);
    if (req->offset == 0) {
        /* rewinddir() might have been called above us, so rewind here too */
        TRACE("[%d] calling rewinddir()\n", handler->token);
        rewinddir(h->d);
    }
    de = readdir(h->d);
    if (!de) {
        return 0;
    }
    fde->ino = FUSE_UNKNOWN_INO;
    /* increment the offset so we can detect when rewinddir() seeks back to the beginning */
    fde->off = req->offset + 1;
    fde->type = de->d_type;
    fde->namelen = strlen(de->d_name);
    memcpy(fde->name, de->d_name, fde->namelen + 1);
    fuse_reply(fuse, hdr->unique, fde,
            FUSE_DIRENT_ALIGN(sizeof(struct fuse_dirent) + fde->namelen));
    return NO_STATUS;
}

static int handle_releasedir(struct fuse* fuse, struct fuse_handler* handler,
        const struct fuse_in_header* hdr, const struct fuse_release_in* req)
{
    struct dirhandle *h = id_to_ptr(req->fh);

    TRACE("[%d] RELEASEDIR %p\n", handler->token, h);
    closedir(h->d);
    free(h);
    return 0;
}

static int handle_init(struct fuse* fuse, struct fuse_handler* handler,
        const struct fuse_in_header* hdr, const struct fuse_init_in* req)
{
    struct fuse_init_out out;
    size_t fuse_struct_size;

    TRACE("[%d] INIT ver=%d.%d maxread=%d flags=%x\n",
            handler->token, req->major, req->minor, req->max_readahead, req->flags);

    /* Kernel 2.6.16 is the first stable kernel with struct fuse_init_out
     * defined (fuse version 7.6). The structure is the same from 7.6 through
     * 7.22. Beginning with 7.23, the structure increased in size and added
     * new parameters.
     */
    if (req->major != FUSE_KERNEL_VERSION || req->minor < 6) {
        ERROR("Fuse kernel version mismatch: Kernel version %d.%d, Expected at least %d.6",
              req->major, req->minor, FUSE_KERNEL_VERSION);
        return -1;
    }

    /* We limit ourselves to 15 because we don't handle BATCH_FORGET yet */
    out.minor = MIN(req->minor, 15);
    fuse_struct_size = sizeof(out);
#if defined(FUSE_COMPAT_22_INIT_OUT_SIZE)
    /* FUSE_KERNEL_VERSION >= 23. */

    /* If the kernel only works on minor revs older than or equal to 22,
     * then use the older structure size since this code only uses the 7.22
     * version of the structure. */
    if (req->minor <= 22) {
        fuse_struct_size = FUSE_COMPAT_22_INIT_OUT_SIZE;
    }
#endif

    out.major = FUSE_KERNEL_VERSION;
    out.max_readahead = req->max_readahead;
    out.flags = FUSE_ATOMIC_O_TRUNC | FUSE_BIG_WRITES;

<<<<<<< HEAD
    #ifdef FUSE_SHORTCIRCUIT
        out.flags |= FUSE_SHORTCIRCUIT;
    #endif
=======
#ifdef FUSE_STACKED_IO
    out.flags |= FUSE_STACKED_IO;
#endif
>>>>>>> b84295d0

    out.max_background = 32;
    out.congestion_threshold = 32;
    out.max_write = MAX_WRITE;
    fuse_reply(fuse, hdr->unique, &out, fuse_struct_size);
    return NO_STATUS;
}

static int handle_fuse_request(struct fuse *fuse, struct fuse_handler* handler,
        const struct fuse_in_header *hdr, const void *data, size_t data_len)
{
    switch (hdr->opcode) {
    case FUSE_LOOKUP: { /* bytez[] -> entry_out */
        const char* name = data;
        return handle_lookup(fuse, handler, hdr, name);
    }

    case FUSE_FORGET: {
        const struct fuse_forget_in *req = data;
        return handle_forget(fuse, handler, hdr, req);
    }

    case FUSE_GETATTR: { /* getattr_in -> attr_out */
        const struct fuse_getattr_in *req = data;
        return handle_getattr(fuse, handler, hdr, req);
    }

    case FUSE_SETATTR: { /* setattr_in -> attr_out */
        const struct fuse_setattr_in *req = data;
        return handle_setattr(fuse, handler, hdr, req);
    }

//    case FUSE_READLINK:
//    case FUSE_SYMLINK:
    case FUSE_MKNOD: { /* mknod_in, bytez[] -> entry_out */
        const struct fuse_mknod_in *req = data;
        const char *name = ((const char*) data) + sizeof(*req);
        return handle_mknod(fuse, handler, hdr, req, name);
    }

    case FUSE_MKDIR: { /* mkdir_in, bytez[] -> entry_out */
        const struct fuse_mkdir_in *req = data;
        const char *name = ((const char*) data) + sizeof(*req);
        return handle_mkdir(fuse, handler, hdr, req, name);
    }

    case FUSE_UNLINK: { /* bytez[] -> */
        const char* name = data;
        return handle_unlink(fuse, handler, hdr, name);
    }

    case FUSE_RMDIR: { /* bytez[] -> */
        const char* name = data;
        return handle_rmdir(fuse, handler, hdr, name);
    }

    case FUSE_RENAME: { /* rename_in, oldname, newname ->  */
        const struct fuse_rename_in *req = data;
        const char *old_name = ((const char*) data) + sizeof(*req);
        const char *new_name = old_name + strlen(old_name) + 1;
        return handle_rename(fuse, handler, hdr, req, old_name, new_name);
    }

//    case FUSE_LINK:
    case FUSE_OPEN: { /* open_in -> open_out */
        const struct fuse_open_in *req = data;
        return handle_open(fuse, handler, hdr, req);
    }

    case FUSE_READ: { /* read_in -> byte[] */
        const struct fuse_read_in *req = data;
        return handle_read(fuse, handler, hdr, req);
    }

    case FUSE_WRITE: { /* write_in, byte[write_in.size] -> write_out */
        const struct fuse_write_in *req = data;
        const void* buffer = (const __u8*)data + sizeof(*req);
        return handle_write(fuse, handler, hdr, req, buffer);
    }

    case FUSE_STATFS: { /* getattr_in -> attr_out */
        return handle_statfs(fuse, handler, hdr);
    }

    case FUSE_RELEASE: { /* release_in -> */
        const struct fuse_release_in *req = data;
        return handle_release(fuse, handler, hdr, req);
    }

    case FUSE_FSYNC:
    case FUSE_FSYNCDIR: {
        const struct fuse_fsync_in *req = data;
        return handle_fsync(fuse, handler, hdr, req);
    }

//    case FUSE_SETXATTR:
//    case FUSE_GETXATTR:
//    case FUSE_LISTXATTR:
//    case FUSE_REMOVEXATTR:
    case FUSE_FLUSH: {
        return handle_flush(fuse, handler, hdr);
    }

    case FUSE_OPENDIR: { /* open_in -> open_out */
        const struct fuse_open_in *req = data;
        return handle_opendir(fuse, handler, hdr, req);
    }

    case FUSE_READDIR: {
        const struct fuse_read_in *req = data;
        return handle_readdir(fuse, handler, hdr, req);
    }

    case FUSE_RELEASEDIR: { /* release_in -> */
        const struct fuse_release_in *req = data;
        return handle_releasedir(fuse, handler, hdr, req);
    }

    case FUSE_INIT: { /* init_in -> init_out */
        const struct fuse_init_in *req = data;
        return handle_init(fuse, handler, hdr, req);
    }

    default: {
        TRACE("[%d] NOTIMPL op=%d uniq=%"PRIx64" nid=%"PRIx64"\n",
                handler->token, hdr->opcode, hdr->unique, hdr->nodeid);
        return -ENOSYS;
    }
    }
}

static void handle_fuse_requests(struct fuse_handler* handler)
{
    struct fuse* fuse = handler->fuse;
    for (;;) {
        ssize_t len = TEMP_FAILURE_RETRY(read(fuse->fd,
                handler->request_buffer, sizeof(handler->request_buffer)));
        if (len < 0) {
            if (errno == ENODEV) {
                ERROR("[%d] someone stole our marbles!\n", handler->token);
                exit(2);
            }
            ERROR("[%d] handle_fuse_requests: errno=%d\n", handler->token, errno);
            continue;
        }

        if ((size_t)len < sizeof(struct fuse_in_header)) {
            ERROR("[%d] request too short: len=%zu\n", handler->token, (size_t)len);
            continue;
        }

        const struct fuse_in_header *hdr = (void*)handler->request_buffer;
        if (hdr->len != (size_t)len) {
            ERROR("[%d] malformed header: len=%zu, hdr->len=%u\n",
                    handler->token, (size_t)len, hdr->len);
            continue;
        }

        const void *data = handler->request_buffer + sizeof(struct fuse_in_header);
        size_t data_len = len - sizeof(struct fuse_in_header);
        __u64 unique = hdr->unique;
        int res = handle_fuse_request(fuse, handler, hdr, data, data_len);

        /* We do not access the request again after this point because the underlying
         * buffer storage may have been reused while processing the request. */

        if (res != NO_STATUS) {
            if (res) {
                TRACE("[%d] ERROR %d\n", handler->token, res);
            }
            fuse_status(fuse, unique, res);
        }
    }
}

static void* start_handler(void* data)
{
    struct fuse_handler* handler = data;
    handle_fuse_requests(handler);
    return NULL;
}

static bool remove_str_to_int(void *key, void *value, void *context) {
    Hashmap* map = context;
    hashmapRemove(map, key);
    free(key);
    return true;
}

static int read_package_list(struct fuse_global* global) {
    pthread_mutex_lock(&global->lock);

    hashmapForEach(global->package_to_appid, remove_str_to_int, global->package_to_appid);

    FILE* file = fopen(kPackagesListFile, "r");
    if (!file) {
        ERROR("failed to open package list: %s\n", strerror(errno));
        pthread_mutex_unlock(&global->lock);
        return -1;
    }

    char buf[512];
    while (fgets(buf, sizeof(buf), file) != NULL) {
        char package_name[512];
        int appid;
        char gids[512];

        if (sscanf(buf, "%s %d %*d %*s %*s %s", package_name, &appid, gids) == 3) {
            char* package_name_dup = strdup(package_name);
            hashmapPut(global->package_to_appid, package_name_dup, (void*) (uintptr_t) appid);
        }
    }

    TRACE("read_package_list: found %zu packages\n",
            hashmapSize(global->package_to_appid));
    fclose(file);

    /* Regenerate ownership details using newly loaded mapping */
    derive_permissions_recursive_locked(global->fuse_default, &global->root);

    pthread_mutex_unlock(&global->lock);
    return 0;
}

static void watch_package_list(struct fuse_global* global) {
    struct inotify_event *event;
    char event_buf[512];

    int nfd = inotify_init();
    if (nfd < 0) {
        ERROR("inotify_init failed: %s\n", strerror(errno));
        return;
    }

    bool active = false;
    while (1) {
        if (!active) {
            int res = inotify_add_watch(nfd, kPackagesListFile, IN_DELETE_SELF);
            if (res == -1) {
                if (errno == ENOENT || errno == EACCES) {
                    /* Framework may not have created yet, sleep and retry */
                    ERROR("missing packages.list; retrying\n");
                    sleep(3);
                    continue;
                } else {
                    ERROR("inotify_add_watch failed: %s\n", strerror(errno));
                    return;
                }
            }

            /* Watch above will tell us about any future changes, so
             * read the current state. */
            if (read_package_list(global) == -1) {
                ERROR("read_package_list failed: %s\n", strerror(errno));
                return;
            }
            active = true;
        }

        int event_pos = 0;
        int res = read(nfd, event_buf, sizeof(event_buf));
        if (res < (int) sizeof(*event)) {
            if (errno == EINTR)
                continue;
            ERROR("failed to read inotify event: %s\n", strerror(errno));
            return;
        }

        while (res >= (int) sizeof(*event)) {
            int event_size;
            event = (struct inotify_event *) (event_buf + event_pos);

            TRACE("inotify event: %08x\n", event->mask);
            if ((event->mask & IN_IGNORED) == IN_IGNORED) {
                /* Previously watched file was deleted, probably due to move
                 * that swapped in new data; re-arm the watch and read. */
                active = false;
            }

            event_size = sizeof(*event) + event->len;
            res -= event_size;
            event_pos += event_size;
        }
    }
}

static int usage() {
    ERROR("usage: sdcard [OPTIONS] <source_path> <label>\n"
            "    -u: specify UID to run as\n"
            "    -g: specify GID to run as\n"
            "    -U: specify user ID that owns device\n"
            "    -m: source_path is multi-user\n"
            "    -w: runtime write mount has full write access\n"
            "\n");
    return 1;
}

static int fuse_setup(struct fuse* fuse, gid_t gid, mode_t mask) {
    char opts[256];

    fuse->fd = open("/dev/fuse", O_RDWR);
    if (fuse->fd == -1) {
        ERROR("failed to open fuse device: %s\n", strerror(errno));
        return -1;
    }

    umount2(fuse->dest_path, MNT_DETACH);

    snprintf(opts, sizeof(opts),
            "fd=%i,rootmode=40000,default_permissions,allow_other,user_id=%d,group_id=%d",
            fuse->fd, fuse->global->uid, fuse->global->gid);
    if (mount("/dev/fuse", fuse->dest_path, "fuse", MS_NOSUID | MS_NODEV | MS_NOEXEC |
            MS_NOATIME, opts) != 0) {
        ERROR("failed to mount fuse filesystem: %s\n", strerror(errno));
        return -1;
    }

    fuse->gid = gid;
    fuse->mask = mask;

    return 0;
}

static void run(const char* source_path, const char* label, uid_t uid,
        gid_t gid, userid_t userid, bool multi_user, bool full_write) {
    struct fuse_global global;
    struct fuse fuse_default;
    struct fuse fuse_read;
    struct fuse fuse_write;
    struct fuse_handler handler_default;
    struct fuse_handler handler_read;
    struct fuse_handler handler_write;
    pthread_t thread_default;
    pthread_t thread_read;
    pthread_t thread_write;

    memset(&global, 0, sizeof(global));
    memset(&fuse_default, 0, sizeof(fuse_default));
    memset(&fuse_read, 0, sizeof(fuse_read));
    memset(&fuse_write, 0, sizeof(fuse_write));
    memset(&handler_default, 0, sizeof(handler_default));
    memset(&handler_read, 0, sizeof(handler_read));
    memset(&handler_write, 0, sizeof(handler_write));

    pthread_mutex_init(&global.lock, NULL);
    global.package_to_appid = hashmapCreate(256, str_hash, str_icase_equals);
    global.uid = uid;
    global.gid = gid;
    global.multi_user = multi_user;
    global.next_generation = 0;
    global.inode_ctr = 1;

    memset(&global.root, 0, sizeof(global.root));
    global.root.nid = FUSE_ROOT_ID; /* 1 */
    global.root.refcount = 2;
    global.root.namelen = strlen(source_path);
    global.root.name = strdup(source_path);
    global.root.userid = userid;
    global.root.uid = AID_ROOT;
    global.root.under_android = false;

    strcpy(global.source_path, source_path);

    if (multi_user) {
        global.root.perm = PERM_PRE_ROOT;
        snprintf(global.obb_path, sizeof(global.obb_path), "%s/obb", source_path);
    } else {
        global.root.perm = PERM_ROOT;
        snprintf(global.obb_path, sizeof(global.obb_path), "%s/Android/obb", source_path);
    }

    fuse_default.global = &global;
    fuse_read.global = &global;
    fuse_write.global = &global;

    global.fuse_default = &fuse_default;
    global.fuse_read = &fuse_read;
    global.fuse_write = &fuse_write;

    snprintf(fuse_default.dest_path, PATH_MAX, "/mnt/runtime/default/%s", label);
    snprintf(fuse_read.dest_path, PATH_MAX, "/mnt/runtime/read/%s", label);
    snprintf(fuse_write.dest_path, PATH_MAX, "/mnt/runtime/write/%s", label);

    handler_default.fuse = &fuse_default;
    handler_read.fuse = &fuse_read;
    handler_write.fuse = &fuse_write;

    handler_default.token = 0;
    handler_read.token = 1;
    handler_write.token = 2;

    umask(0);

    if (multi_user) {
        /* Multi-user storage is fully isolated per user, so "other"
         * permissions are completely masked off. */
        if (fuse_setup(&fuse_default, AID_SDCARD_RW, 0006)
                || fuse_setup(&fuse_read, AID_EVERYBODY, 0027)
                || fuse_setup(&fuse_write, AID_EVERYBODY, full_write ? 0007 : 0027)) {
            ERROR("failed to fuse_setup\n");
            exit(1);
        }
    } else {
        /* Physical storage is readable by all users on device, but
         * the Android directories are masked off to a single user
         * deep inside attr_from_stat(). */
        if (fuse_setup(&fuse_default, AID_SDCARD_RW, 0006)
                || fuse_setup(&fuse_read, AID_EVERYBODY, full_write ? 0027 : 0022)
                || fuse_setup(&fuse_write, AID_EVERYBODY, full_write ? 0007 : 0022)) {
            ERROR("failed to fuse_setup\n");
            exit(1);
        }
    }

    /* Drop privs */
    if (setgroups(sizeof(kGroups) / sizeof(kGroups[0]), kGroups) < 0) {
        ERROR("cannot setgroups: %s\n", strerror(errno));
        exit(1);
    }
    if (setgid(gid) < 0) {
        ERROR("cannot setgid: %s\n", strerror(errno));
        exit(1);
    }
    if (setuid(uid) < 0) {
        ERROR("cannot setuid: %s\n", strerror(errno));
        exit(1);
    }

    if (multi_user) {
        fs_prepare_dir(global.obb_path, 0775, uid, gid);
    }

    if (pthread_create(&thread_default, NULL, start_handler, &handler_default)
            || pthread_create(&thread_read, NULL, start_handler, &handler_read)
            || pthread_create(&thread_write, NULL, start_handler, &handler_write)) {
        ERROR("failed to pthread_create\n");
        exit(1);
    }

    watch_package_list(&global);
    ERROR("terminated prematurely\n");
    exit(1);
}

int sdcard_main(int argc, char **argv) {
    const char *source_path = NULL;
    const char *label = NULL;
    uid_t uid = 0;
    gid_t gid = 0;
    userid_t userid = 0;
    bool multi_user = false;
    bool full_write = false;
    int i;
    struct rlimit rlim;
    int fs_version;

    int opt;
    while ((opt = getopt(argc, argv, "u:g:U:mw")) != -1) {
        switch (opt) {
            case 'u':
                uid = strtoul(optarg, NULL, 10);
                break;
            case 'g':
                gid = strtoul(optarg, NULL, 10);
                break;
            case 'U':
                userid = strtoul(optarg, NULL, 10);
                break;
            case 'm':
                multi_user = true;
                break;
            case 'w':
                full_write = true;
                break;
            case '?':
            default:
                return usage();
        }
    }

    for (i = optind; i < argc; i++) {
        char* arg = argv[i];
        if (!source_path) {
            source_path = arg;
        } else if (!label) {
            label = arg;
        } else {
            ERROR("too many arguments\n");
            return usage();
        }
    }

    if (!source_path) {
        ERROR("no source path specified\n");
        return usage();
    }
    if (!label) {
        ERROR("no label specified\n");
        return usage();
    }
    if (!uid || !gid) {
        ERROR("uid and gid must be nonzero\n");
        return usage();
    }

    rlim.rlim_cur = 8192;
    rlim.rlim_max = 8192;
    if (setrlimit(RLIMIT_NOFILE, &rlim)) {
        ERROR("Error setting RLIMIT_NOFILE, errno = %d\n", errno);
    }

    while ((fs_read_atomic_int("/data/.layout_version", &fs_version) == -1) || (fs_version < 3)) {
        ERROR("installd fs upgrade not yet complete. Waiting...\n");
        sleep(1);
    }

    run(source_path, label, uid, gid, userid, multi_user, full_write);
    return 1;
}<|MERGE_RESOLUTION|>--- conflicted
+++ resolved
@@ -1215,19 +1215,11 @@
     out.fh = ptr_to_id(h);
     out.open_flags = 0;
 
-<<<<<<< HEAD
-    #ifdef FUSE_SHORTCIRCUIT
-        out.lower_fd = h->fd;
-    #else
-        out.padding = 0;
-    #endif
-=======
-#ifdef FUSE_STACKED_IO
+#if defined(FUSE_STACKED_IO) || defined(FUSE_SHORTCIRCUIT)
     out.lower_fd = h->fd;
 #else
     out.padding = 0;
 #endif
->>>>>>> b84295d0
 
     fuse_reply(fuse, hdr->unique, &out, sizeof(out));
     return NO_STATUS;
@@ -1393,19 +1385,11 @@
     out.fh = ptr_to_id(h);
     out.open_flags = 0;
 
-<<<<<<< HEAD
-    #ifdef FUSE_SHORTCIRCUIT
-        out.lower_fd = -1;
-    #else
-        out.padding = 0;
-    #endif
-=======
-#ifdef FUSE_STACKED_IO
+#if defined(FUSE_STACKED_IO) || defined(FUSE_SHORTCIRCUIT)
     out.lower_fd = -1;
 #else
     out.padding = 0;
 #endif
->>>>>>> b84295d0
 
     fuse_reply(fuse, hdr->unique, &out, sizeof(out));
     return NO_STATUS;
@@ -1489,15 +1473,12 @@
     out.max_readahead = req->max_readahead;
     out.flags = FUSE_ATOMIC_O_TRUNC | FUSE_BIG_WRITES;
 
-<<<<<<< HEAD
-    #ifdef FUSE_SHORTCIRCUIT
-        out.flags |= FUSE_SHORTCIRCUIT;
-    #endif
-=======
+#ifdef FUSE_SHORTCIRCUIT
+     out.flags |= FUSE_SHORTCIRCUIT;
+#endif
 #ifdef FUSE_STACKED_IO
     out.flags |= FUSE_STACKED_IO;
 #endif
->>>>>>> b84295d0
 
     out.max_background = 32;
     out.congestion_threshold = 32;
