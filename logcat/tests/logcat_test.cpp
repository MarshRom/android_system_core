--- conflicted
+++ resolved
@@ -21,10 +21,7 @@
 #include <stdlib.h>
 #include <string.h>
 #include <sys/types.h>
-<<<<<<< HEAD
-=======
 #include <memory>
->>>>>>> d02e6887
 
 #include <gtest/gtest.h>
 #include <log/log.h>
@@ -609,11 +606,7 @@
                 char c;
 
                 if ((2 == sscanf(buffer, "%d log.tx%c", &num, &c)) &&
-<<<<<<< HEAD
-                        (num <= 24)) {
-=======
                         (num <= 40)) {
->>>>>>> d02e6887
                     ++count;
                 } else if (strncmp(buffer, total, sizeof(total) - 1)) {
                     fprintf(stderr, "WARNING: Parse error: %s", buffer);
@@ -742,13 +735,8 @@
         EXPECT_FALSE(system(command));
         return;
     }
-<<<<<<< HEAD
-    DIR *dir;
-    EXPECT_TRUE(NULL != (dir = opendir(tmp_out_dir)));
-=======
     std::unique_ptr<DIR, decltype(&closedir)> dir(opendir(tmp_out_dir), closedir);
     EXPECT_NE(nullptr, dir);
->>>>>>> d02e6887
     if (!dir) {
         snprintf(command, sizeof(command), cleanup_cmd, tmp_out_dir);
         EXPECT_FALSE(system(command));
@@ -756,11 +744,7 @@
     }
     struct dirent *entry;
     unsigned count = 0;
-<<<<<<< HEAD
-    while ((entry = readdir(dir))) {
-=======
     while ((entry = readdir(dir.get()))) {
->>>>>>> d02e6887
         if (strncmp(entry->d_name, log_filename, sizeof(log_filename) - 1)) {
             continue;
         }
@@ -783,10 +767,6 @@
         free(line);
         unlink(command);
     }
-<<<<<<< HEAD
-    closedir(dir);
-=======
->>>>>>> d02e6887
     if (count > 1) {
         char *brk = strpbrk(second_last_line, "\r\n");
         if (!brk) {
