// Copyright 2006-2015 The Android Open Source Project

#include <arpa/inet.h>
#include <assert.h>
#include <ctype.h>
#include <dirent.h>
#include <errno.h>
#include <fcntl.h>
#include <getopt.h>
#include <math.h>
#include <sched.h>
#include <signal.h>
#include <stdarg.h>
#include <stdio.h>
#include <stdlib.h>
#include <string.h>
#include <sys/cdefs.h>
#include <sys/resource.h>
#include <sys/socket.h>
#include <sys/stat.h>
#include <sys/types.h>
#include <time.h>
#include <unistd.h>

#include <memory>
#include <string>

#include <android-base/file.h>
#include <android-base/strings.h>
#include <cutils/sched_policy.h>
#include <cutils/sockets.h>
#include <log/event_tag_map.h>
#include <log/log.h>
#include <log/log_read.h>
#include <log/logd.h>
#include <log/logger.h>
#include <log/logprint.h>
#include <system/thread_defs.h>

#define DEFAULT_MAX_ROTATED_LOGS 4

static AndroidLogFormat * g_logformat;

/* logd prefixes records with a length field */
#define RECORD_LENGTH_FIELD_SIZE_BYTES sizeof(uint32_t)

struct log_device_t {
    const char* device;
    bool binary;
    struct logger *logger;
    struct logger_list *logger_list;
    bool printed;

    log_device_t* next;

    log_device_t(const char* d, bool b) {
        device = d;
        binary = b;
        next = NULL;
        printed = false;
        logger = NULL;
        logger_list = NULL;
    }
};

namespace android {

/* Global Variables */

static const char * g_outputFileName = NULL;
// 0 means "no log rotation"
static size_t g_logRotateSizeKBytes = 0;
// 0 means "unbounded"
static size_t g_maxRotatedLogs = DEFAULT_MAX_ROTATED_LOGS;
static int g_outFD = -1;
static size_t g_outByteCount = 0;
static int g_printBinary = 0;
static int g_devCount = 0;                              // >1 means multiple

__noreturn static void logcat_panic(bool showHelp, const char *fmt, ...) __printflike(2,3);

static int openLogFile (const char *pathname)
{
    return open(pathname, O_WRONLY | O_APPEND | O_CREAT, S_IRUSR | S_IWUSR);
}

static void rotateLogs()
{
    int err;

    // Can't rotate logs if we're not outputting to a file
    if (g_outputFileName == NULL) {
        return;
    }

    close(g_outFD);

    // Compute the maximum number of digits needed to count up to g_maxRotatedLogs in decimal.
    // eg: g_maxRotatedLogs == 30 -> log10(30) == 1.477 -> maxRotationCountDigits == 2
    int maxRotationCountDigits =
            (g_maxRotatedLogs > 0) ? (int) (floor(log10(g_maxRotatedLogs) + 1)) : 0;

    for (int i = g_maxRotatedLogs ; i > 0 ; i--) {
        char *file0, *file1;

        asprintf(&file1, "%s.%.*d", g_outputFileName, maxRotationCountDigits, i);

        if (i - 1 == 0) {
            asprintf(&file0, "%s", g_outputFileName);
        } else {
            asprintf(&file0, "%s.%.*d", g_outputFileName, maxRotationCountDigits, i - 1);
        }

        if (!file0 || !file1) {
            perror("while rotating log files");
            break;
        }

        err = rename(file0, file1);

        if (err < 0 && errno != ENOENT) {
            perror("while rotating log files");
        }

        free(file1);
        free(file0);
    }

    g_outFD = openLogFile(g_outputFileName);

    if (g_outFD < 0) {
        logcat_panic(false, "couldn't open output file");
    }

    g_outByteCount = 0;

}

void printBinary(struct log_msg *buf)
{
    size_t size = buf->len();

    TEMP_FAILURE_RETRY(write(g_outFD, buf, size));
}

static void processBuffer(log_device_t* dev, struct log_msg *buf)
{
    int bytesWritten = 0;
    int err;
    AndroidLogEntry entry;
    char binaryMsgBuf[1024];

    if (dev->binary) {
        static bool hasOpenedEventTagMap = false;
        static EventTagMap *eventTagMap = NULL;

        if (!eventTagMap && !hasOpenedEventTagMap) {
            eventTagMap = android_openEventTagMap(EVENT_TAG_MAP_FILE);
            hasOpenedEventTagMap = true;
        }
        err = android_log_processBinaryLogBuffer(&buf->entry_v1, &entry,
                                                 eventTagMap,
                                                 binaryMsgBuf,
                                                 sizeof(binaryMsgBuf));
        //printf(">>> pri=%d len=%d msg='%s'\n",
        //    entry.priority, entry.messageLen, entry.message);
    } else {
        err = android_log_processLogBuffer(&buf->entry_v1, &entry);
    }
    if (err < 0) {
        goto error;
    }

    if (android_log_shouldPrintLine(g_logformat, entry.tag, entry.priority)) {
        bytesWritten = android_log_printLogLine(g_logformat, g_outFD, &entry);

        if (bytesWritten < 0) {
            logcat_panic(false, "output error");
        }
    }

    g_outByteCount += bytesWritten;

    if (g_logRotateSizeKBytes > 0
        && (g_outByteCount / 1024) >= g_logRotateSizeKBytes
    ) {
        rotateLogs();
    }

error:
    //fprintf (stderr, "Error processing record\n");
    return;
}

static void maybePrintStart(log_device_t* dev, bool printDividers) {
    if (!dev->printed || printDividers) {
        if (g_devCount > 1 && !g_printBinary) {
            char buf[1024];
            snprintf(buf, sizeof(buf), "--------- %s %s\n",
                     dev->printed ? "switch to" : "beginning of",
                     dev->device);
            if (write(g_outFD, buf, strlen(buf)) < 0) {
                logcat_panic(false, "output error");
            }
        }
        dev->printed = true;
    }
}

static void setupOutput()
{

    if (g_outputFileName == NULL) {
        g_outFD = STDOUT_FILENO;

    } else {
        if (set_sched_policy(0, SP_BACKGROUND) < 0) {
            fprintf(stderr, "failed to set background scheduling policy\n");
        }

        struct sched_param param;
        memset(&param, 0, sizeof(param));
        if (sched_setscheduler((pid_t) 0, SCHED_BATCH, &param) < 0) {
            fprintf(stderr, "failed to set to batch scheduler\n");
        }

        if (setpriority(PRIO_PROCESS, 0, ANDROID_PRIORITY_BACKGROUND) < 0) {
            fprintf(stderr, "failed set to priority\n");
        }

        g_outFD = openLogFile (g_outputFileName);

        if (g_outFD < 0) {
            logcat_panic(false, "couldn't open output file");
        }

        struct stat statbuf;
        if (fstat(g_outFD, &statbuf) == -1) {
            close(g_outFD);
            logcat_panic(false, "couldn't get output file stat\n");
        }

        if ((size_t) statbuf.st_size > SIZE_MAX || statbuf.st_size < 0) {
            close(g_outFD);
            logcat_panic(false, "invalid output file stat\n");
        }

        g_outByteCount = statbuf.st_size;
    }
}

static void show_help(const char *cmd)
{
    fprintf(stderr,"Usage: %s [options] [filterspecs]\n", cmd);

    fprintf(stderr, "options include:\n"
                    "  -s              Set default filter to silent.\n"
                    "                  Like specifying filterspec '*:S'\n"
                    "  -f <filename>   Log to file. Default is stdout\n"
                    "  --file=<filename>\n"
                    "  -r <kbytes>     Rotate log every kbytes. Requires -f\n"
                    "  --rotate_kbytes=<kbytes>\n"
                    "  -n <count>      Sets max number of rotated logs to <count>, default 4\n"
                    "  --rotate_count=<count>\n"
                    "  -v <format>     Sets the log print format, where <format> is:\n"
                    "  --format=<format>\n"
                    "                      brief color epoch long monotonic printable process raw\n"
                    "                      tag thread threadtime time uid usec UTC year zone\n\n"
                    "  -D              print dividers between each log buffer\n"
                    "  --dividers\n"
                    "  -c              clear (flush) the entire log and exit\n"
                    "  --clear\n"
                    "  -d              dump the log and then exit (don't block)\n"
                    "  -t <count>      print only the most recent <count> lines (implies -d)\n"
                    "  -t '<time>'     print most recent lines since specified time (implies -d)\n"
                    "  -T <count>      print only the most recent <count> lines (does not imply -d)\n"
                    "  -T '<time>'     print most recent lines since specified time (not imply -d)\n"
                    "                  count is pure numerical, time is 'MM-DD hh:mm:ss.mmm...'\n"
                    "                  'YYYY-MM-DD hh:mm:ss.mmm...' or 'sssss.mmm...' format\n"
                    "  -g              get the size of the log's ring buffer and exit\n"
                    "  --buffer_size\n"
                    "  -G <size>       set size of log ring buffer, may suffix with K or M.\n"
                    "  --buffer_size=<size>\n"
                    "  -L              dump logs from prior to last reboot\n"
                    "  --last\n"
                    // Leave security (Device Owner only installations) and
                    // kernel (userdebug and eng) buffers undocumented.
                    "  -b <buffer>     Request alternate ring buffer, 'main', 'system', 'radio',\n"
                    "  --buffer=<buffer> 'events', 'crash', 'default' or 'all'. Multiple -b\n"
                    "                  parameters are allowed and results are interleaved. The\n"
                    "                  default is -b main -b system -b crash.\n"
                    "  -B              output the log in binary.\n"
                    "  --binary\n"
                    "  -S              output statistics.\n"
                    "  --statistics\n"
                    "  -p              print prune white and ~black list. Service is specified as\n"
                    "  --prune         UID, UID/PID or /PID. Weighed for quicker pruning if prefix\n"
                    "                  with ~, otherwise weighed for longevity if unadorned. All\n"
                    "                  other pruning activity is oldest first. Special case ~!\n"
                    "                  represents an automatic quicker pruning for the noisiest\n"
                    "                  UID as determined by the current statistics.\n"
                    "  -C              colored output\n"
                    "  -P '<list> ...' set prune white and ~black list, using same format as\n"
                    "  --prune='<list> ...'  printed above. Must be quoted.\n"
                    "  --pid=<pid>     Only prints logs from the given pid.\n"
                    // Check ANDROID_LOG_WRAP_DEFAULT_TIMEOUT value
                    "  --wrap          Sleep for 2 hours or when buffer about to wrap whichever\n"
                    "                  comes first. Improves efficiency of polling by providing\n"
                    "                  an about-to-wrap wakeup.\n");

    fprintf(stderr,"\nfilterspecs are a series of \n"
                   "  <tag>[:priority]\n\n"
                   "where <tag> is a log component tag (or * for all) and priority is:\n"
                   "  V    Verbose (default for <tag>)\n"
                   "  D    Debug (default for '*')\n"
                   "  I    Info\n"
                   "  W    Warn\n"
                   "  E    Error\n"
                   "  F    Fatal\n"
                   "  S    Silent (suppress all output)\n"
                   "\n'*' by itself means '*:D' and <tag> by itself means <tag>:V.\n"
                   "If no '*' filterspec or -s on command line, all filter defaults to '*:V'.\n"
                   "eg: '*:S <tag>' prints only <tag>, '<tag>:S' suppresses all <tag> log messages.\n"
                   "\nIf not specified on the command line, filterspec is set from ANDROID_LOG_TAGS.\n"
                   "\nIf not specified with -v on command line, format is set from ANDROID_PRINTF_LOG\n"
                   "or defaults to \"threadtime\"\n\n");
}

static int setLogFormat(const char * formatString)
{
    static AndroidLogPrintFormat format;

    format = android_log_formatFromString(formatString);

    if (format == FORMAT_OFF) {
        // FORMAT_OFF means invalid string
        return -1;
    }

    return android_log_setPrintFormat(g_logformat, format);
}

static const char multipliers[][2] = {
    { "" },
    { "K" },
    { "M" },
    { "G" }
};

static unsigned long value_of_size(unsigned long value)
{
    for (unsigned i = 0;
            (i < sizeof(multipliers)/sizeof(multipliers[0])) && (value >= 1024);
            value /= 1024, ++i) ;
    return value;
}

static const char *multiplier_of_size(unsigned long value)
{
    unsigned i;
    for (i = 0;
            (i < sizeof(multipliers)/sizeof(multipliers[0])) && (value >= 1024);
            value /= 1024, ++i) ;
    return multipliers[i];
}

/*String to unsigned int, returns -1 if it fails*/
static bool getSizeTArg(char *ptr, size_t *val, size_t min = 0,
                        size_t max = SIZE_MAX)
{
    if (!ptr) {
        return false;
    }

    char *endp;
    errno = 0;
    size_t ret = (size_t)strtoll(ptr, &endp, 0);

    if (endp[0] || errno) {
        return false;
    }

    if ((ret > max) || (ret < min)) {
        return false;
    }

    *val = ret;
    return true;
}

static void logcat_panic(bool showHelp, const char *fmt, ...)
{
    va_list  args;
    va_start(args, fmt);
    vfprintf(stderr, fmt,  args);
    va_end(args);

    if (showHelp) {
       show_help(getprogname());
    }

    exit(EXIT_FAILURE);
}

static char *parseTime(log_time &t, const char *cp) {

    char *ep = t.strptime(cp, "%m-%d %H:%M:%S.%q");
    if (ep) {
        return ep;
    }
    ep = t.strptime(cp, "%Y-%m-%d %H:%M:%S.%q");
    if (ep) {
        return ep;
    }
    return t.strptime(cp, "%s.%q");
}

// Find last logged line in gestalt of all matching existing output files
static log_time lastLogTime(char *outputFileName) {
    log_time retval(log_time::EPOCH);
    if (!outputFileName) {
        return retval;
    }

    clockid_t clock_type = android_log_clockid();
    log_time now(clock_type);
    bool monotonic = clock_type == CLOCK_MONOTONIC;

    std::string directory;
    char *file = strrchr(outputFileName, '/');
    if (!file) {
        directory = ".";
        file = outputFileName;
    } else {
        *file = '\0';
        directory = outputFileName;
        *file = '/';
        ++file;
    }
    size_t len = strlen(file);
    log_time modulo(0, NS_PER_SEC);
    std::unique_ptr<DIR, int(*)(DIR*)>dir(opendir(directory.c_str()), closedir);
    struct dirent *dp;
    while ((dp = readdir(dir.get())) != NULL) {
        if ((dp->d_type != DT_REG)
                // If we are using realtime, check all files that match the
                // basename for latest time. If we are using monotonic time
                // then only check the main file because time cycles on
                // every reboot.
                || strncmp(dp->d_name, file, len + monotonic)
                || (dp->d_name[len]
                    && ((dp->d_name[len] != '.')
                        || !isdigit(dp->d_name[len+1])))) {
            continue;
        }

        std::string file_name = directory;
        file_name += "/";
        file_name += dp->d_name;
        std::string file;
        if (!android::base::ReadFileToString(file_name, &file)) {
            continue;
        }

        bool found = false;
        for (const auto& line : android::base::Split(file, "\n")) {
            log_time t(log_time::EPOCH);
            char *ep = parseTime(t, line.c_str());
            if (!ep || (*ep != ' ')) {
                continue;
            }
            // determine the time precision of the logs (eg: msec or usec)
            for (unsigned long mod = 1UL; mod < modulo.tv_nsec; mod *= 10) {
                if (t.tv_nsec % (mod * 10)) {
                    modulo.tv_nsec = mod;
                    break;
                }
            }
            // We filter any times later than current as we may not have the
            // year stored with each log entry. Also, since it is possible for
            // entries to be recorded out of order (very rare) we select the
            // maximum we find just in case.
            if ((t < now) && (t > retval)) {
                retval = t;
                found = true;
            }
        }
        // We count on the basename file to be the definitive end, so stop here.
        if (!dp->d_name[len] && found) {
            break;
        }
    }
    if (retval == log_time::EPOCH) {
        return retval;
    }
    // tail_time prints matching or higher, round up by the modulo to prevent
    // a replay of the last entry we have just checked.
    retval += modulo;
    return retval;
}

} /* namespace android */


int main(int argc, char **argv)
{
    using namespace android;
    int err;
    int hasSetLogFormat = 0;
    int clearLog = 0;
    int getLogSize = 0;
    unsigned long setLogSize = 0;
    int getPruneList = 0;
    char *setPruneList = NULL;
    int printStatistics = 0;
    int mode = ANDROID_LOG_RDONLY;
    const char *forceFilters = NULL;
    log_device_t* devices = NULL;
    log_device_t* dev;
    bool printDividers = false;
    struct logger_list *logger_list;
    size_t tail_lines = 0;
    log_time tail_time(log_time::EPOCH);
    size_t pid = 0;

    signal(SIGPIPE, exit);

    g_logformat = android_log_format_new();

    if (argc == 2 && 0 == strcmp(argv[1], "--help")) {
        show_help(argv[0]);
        return EXIT_SUCCESS;
    }

    for (;;) {
        int ret;

<<<<<<< HEAD
        ret = getopt(argc, argv, ":cdDLt:T:gG:sQf:r:n:v:b:BSpCP:");
=======
        int option_index = 0;
        static const char pid_str[] = "pid";
        static const char wrap_str[] = "wrap";
        static const struct option long_options[] = {
          { "binary",        no_argument,       NULL,   'B' },
          { "buffer",        required_argument, NULL,   'b' },
          { "buffer_size",   optional_argument, NULL,   'g' },
          { "clear",         no_argument,       NULL,   'c' },
          { "dividers",      no_argument,       NULL,   'D' },
          { "file",          required_argument, NULL,   'f' },
          { "format",        required_argument, NULL,   'v' },
          { "last",          no_argument,       NULL,   'L' },
          { pid_str,         required_argument, NULL,   0 },
          { "prune",         optional_argument, NULL,   'p' },
          { "rotate_count",  required_argument, NULL,   'n' },
          { "rotate_kbytes", required_argument, NULL,   'r' },
          { "statistics",    no_argument,       NULL,   'S' },
          // support, but ignore and do not document, the optional argument
          { wrap_str,        optional_argument, NULL,   0 },
          { NULL,            0,                 NULL,   0 }
        };

        ret = getopt_long(argc, argv, ":cdDLt:T:gG:sQf:r:n:v:b:BSpP:",
                          long_options, &option_index);
>>>>>>> d02e6887

        if (ret < 0) {
            break;
        }

        switch (ret) {
            case 0:
                // One of the long options
                if (long_options[option_index].name == pid_str) {
                    // ToDo: determine runtime PID_MAX?
                    if (!getSizeTArg(optarg, &pid, 1)) {
                        logcat_panic(true, "%s %s out of range\n",
                                     long_options[option_index].name, optarg);
                    }
                    break;
                }
                if (long_options[option_index].name == wrap_str) {
                    mode |= ANDROID_LOG_WRAP |
                            ANDROID_LOG_RDONLY |
                            ANDROID_LOG_NONBLOCK;
                    // ToDo: implement API that supports setting a wrap timeout
                    size_t dummy = ANDROID_LOG_WRAP_DEFAULT_TIMEOUT;
                    if (optarg && !getSizeTArg(optarg, &dummy, 1)) {
                        logcat_panic(true, "%s %s out of range\n",
                                     long_options[option_index].name, optarg);
                    }
                    if (dummy != ANDROID_LOG_WRAP_DEFAULT_TIMEOUT) {
                        fprintf(stderr,
                                "WARNING: %s %u seconds, ignoring %zu\n",
                                long_options[option_index].name,
                                ANDROID_LOG_WRAP_DEFAULT_TIMEOUT, dummy);
                    }
                    break;
                }
            break;

            case 's':
                // default to all silent
                android_log_addFilterRule(g_logformat, "*:s");
            break;

            case 'c':
                clearLog = 1;
                mode |= ANDROID_LOG_WRONLY;
            break;

            case 'L':
                mode |= ANDROID_LOG_PSTORE;
            break;

            case 'd':
                mode |= ANDROID_LOG_RDONLY | ANDROID_LOG_NONBLOCK;
            break;

            case 't':
                mode |= ANDROID_LOG_RDONLY | ANDROID_LOG_NONBLOCK;
                /* FALLTHRU */
            case 'T':
                if (strspn(optarg, "0123456789") != strlen(optarg)) {
                    char *cp = parseTime(tail_time, optarg);
                    if (!cp) {
                        logcat_panic(false, "-%c \"%s\" not in time format\n",
                                     ret, optarg);
                    }
                    if (*cp) {
                        char c = *cp;
                        *cp = '\0';
                        fprintf(stderr,
                                "WARNING: -%c \"%s\"\"%c%s\" time truncated\n",
                                ret, optarg, c, cp + 1);
                        *cp = c;
                    }
                } else {
                    if (!getSizeTArg(optarg, &tail_lines, 1)) {
                        fprintf(stderr,
                                "WARNING: -%c %s invalid, setting to 1\n",
                                ret, optarg);
                        tail_lines = 1;
                    }
                }
            break;

            case 'D':
                printDividers = true;
            break;

            case 'g':
                if (!optarg) {
                    getLogSize = 1;
                    break;
                }
                // FALLTHRU

            case 'G': {
                char *cp;
                if (strtoll(optarg, &cp, 0) > 0) {
                    setLogSize = strtoll(optarg, &cp, 0);
                } else {
                    setLogSize = 0;
                }

                switch(*cp) {
                case 'g':
                case 'G':
                    setLogSize *= 1024;
                /* FALLTHRU */
                case 'm':
                case 'M':
                    setLogSize *= 1024;
                /* FALLTHRU */
                case 'k':
                case 'K':
                    setLogSize *= 1024;
                /* FALLTHRU */
                case '\0':
                break;

                default:
                    setLogSize = 0;
                }

                if (!setLogSize) {
                    fprintf(stderr, "ERROR: -G <num><multiplier>\n");
                    return EXIT_FAILURE;
                }
            }
            break;

            case 'p':
                if (!optarg) {
                    getPruneList = 1;
                    break;
                }
                // FALLTHRU

            case 'P':
                setPruneList = optarg;
            break;

            case 'C':
                setLogFormat ("color");
            break;

            case 'b': {
                if (strcmp(optarg, "default") == 0) {
                    for (int i = LOG_ID_MIN; i < LOG_ID_MAX; ++i) {
                        switch (i) {
                        case LOG_ID_SECURITY:
                        case LOG_ID_EVENTS:
                            continue;
                        case LOG_ID_MAIN:
                        case LOG_ID_SYSTEM:
                        case LOG_ID_CRASH:
                            break;
                        default:
                            continue;
                        }

                        const char *name = android_log_id_to_name((log_id_t)i);
                        log_id_t log_id = android_name_to_log_id(name);

                        if (log_id != (log_id_t)i) {
                            continue;
                        }

                        bool found = false;
                        for (dev = devices; dev; dev = dev->next) {
                            if (!strcmp(optarg, dev->device)) {
                                found = true;
                                break;
                            }
                            if (!dev->next) {
                                break;
                            }
                        }
                        if (found) {
                            break;
                        }

                        log_device_t* d = new log_device_t(name, false);

                        if (dev) {
                            dev->next = d;
                            dev = d;
                        } else {
                            devices = dev = d;
                        }
                        g_devCount++;
                    }
                    break;
                }

                if (strcmp(optarg, "all") == 0) {
                    for (int i = LOG_ID_MIN; i < LOG_ID_MAX; ++i) {
                        const char *name = android_log_id_to_name((log_id_t)i);
                        log_id_t log_id = android_name_to_log_id(name);

                        if (log_id != (log_id_t)i) {
                            continue;
                        }

                        bool found = false;
                        for (dev = devices; dev; dev = dev->next) {
                            if (!strcmp(optarg, dev->device)) {
                                found = true;
                                break;
                            }
                            if (!dev->next) {
                                break;
                            }
                        }
                        if (found) {
                            break;
                        }

                        bool binary = !strcmp(name, "events") ||
                                      !strcmp(name, "security");
                        log_device_t* d = new log_device_t(name, binary);

                        if (dev) {
                            dev->next = d;
                            dev = d;
                        } else {
                            devices = dev = d;
                        }
                        g_devCount++;
                    }
                    break;
                }

                bool binary = !(strcmp(optarg, "events") &&
                                strcmp(optarg, "security"));

                if (devices) {
                    dev = devices;
                    while (dev->next) {
                        if (!strcmp(optarg, dev->device)) {
                            dev = NULL;
                            break;
                        }
                        dev = dev->next;
                    }
                    if (dev) {
                        dev->next = new log_device_t(optarg, binary);
                    }
                } else {
                    devices = new log_device_t(optarg, binary);
                }
                g_devCount++;
            }
            break;

            case 'B':
                g_printBinary = 1;
            break;

            case 'f':
                if ((tail_time == log_time::EPOCH) && (tail_lines == 0)) {
                    tail_time = lastLogTime(optarg);
                }
                // redirect output to a file
                g_outputFileName = optarg;
            break;

            case 'r':
                if (!getSizeTArg(optarg, &g_logRotateSizeKBytes, 1)) {
                    logcat_panic(true, "Invalid parameter %s to -r\n", optarg);
                }
            break;

            case 'n':
                if (!getSizeTArg(optarg, &g_maxRotatedLogs, 1)) {
                    logcat_panic(true, "Invalid parameter %s to -n\n", optarg);
                }
            break;

            case 'v':
                err = setLogFormat (optarg);
                if (err < 0) {
                    logcat_panic(true, "Invalid parameter %s to -v\n", optarg);
                }
                hasSetLogFormat |= err;
            break;

            case 'Q':
                /* this is a *hidden* option used to start a version of logcat                 */
                /* in an emulated device only. it basically looks for androidboot.logcat=      */
                /* on the kernel command line. If something is found, it extracts a log filter */
                /* and uses it to run the program. If nothing is found, the program should     */
                /* quit immediately                                                            */
#define  KERNEL_OPTION  "androidboot.logcat="
#define  CONSOLE_OPTION "androidboot.console="
                {
                    int          fd;
                    char*        logcat;
                    char*        console;
                    int          force_exit = 1;
                    static char  cmdline[1024];

                    fd = open("/proc/cmdline", O_RDONLY);
                    if (fd >= 0) {
                        int  n = read(fd, cmdline, sizeof(cmdline)-1 );
                        if (n < 0) n = 0;
                        cmdline[n] = 0;
                        close(fd);
                    } else {
                        cmdline[0] = 0;
                    }

                    logcat  = strstr( cmdline, KERNEL_OPTION );
                    console = strstr( cmdline, CONSOLE_OPTION );
                    if (logcat != NULL) {
                        char*  p = logcat + sizeof(KERNEL_OPTION)-1;;
                        char*  q = strpbrk( p, " \t\n\r" );;

                        if (q != NULL)
                            *q = 0;

                        forceFilters = p;
                        force_exit   = 0;
                    }
                    /* if nothing found or invalid filters, exit quietly */
                    if (force_exit) {
                        return EXIT_SUCCESS;
                    }

                    /* redirect our output to the emulator console */
                    if (console) {
                        char*  p = console + sizeof(CONSOLE_OPTION)-1;
                        char*  q = strpbrk( p, " \t\n\r" );
                        char   devname[64];
                        int    len;

                        if (q != NULL) {
                            len = q - p;
                        } else
                            len = strlen(p);

                        len = snprintf( devname, sizeof(devname), "/dev/%.*s", len, p );
                        fprintf(stderr, "logcat using %s (%d)\n", devname, len);
                        if (len < (int)sizeof(devname)) {
                            fd = open( devname, O_WRONLY );
                            if (fd >= 0) {
                                dup2(fd, 1);
                                dup2(fd, 2);
                                close(fd);
                            }
                        }
                    }
                }
                break;

            case 'S':
                printStatistics = 1;
                break;

            case ':':
                logcat_panic(true, "Option -%c needs an argument\n", optopt);
                break;

            default:
                logcat_panic(true, "Unrecognized Option %c\n", optopt);
                break;
        }
    }

    if (!devices) {
        dev = devices = new log_device_t("main", false);
        g_devCount = 1;
        if (android_name_to_log_id("system") == LOG_ID_SYSTEM) {
            dev = dev->next = new log_device_t("system", false);
            g_devCount++;
        }
        if (android_name_to_log_id("crash") == LOG_ID_CRASH) {
            dev = dev->next = new log_device_t("crash", false);
            g_devCount++;
        }
    }

    if (g_logRotateSizeKBytes != 0 && g_outputFileName == NULL) {
        logcat_panic(true, "-r requires -f as well\n");
    }

    setupOutput();

    if (hasSetLogFormat == 0) {
        const char* logFormat = getenv("ANDROID_PRINTF_LOG");

        if (logFormat != NULL) {
            err = setLogFormat(logFormat);
            if (err < 0) {
                fprintf(stderr, "invalid format in ANDROID_PRINTF_LOG '%s'\n",
                                    logFormat);
            }
        } else {
            setLogFormat("threadtime");
        }
    }

    if (forceFilters) {
        err = android_log_addFilterString(g_logformat, forceFilters);
        if (err < 0) {
            logcat_panic(false, "Invalid filter expression in logcat args\n");
        }
    } else if (argc == optind) {
        // Add from environment variable
        char *env_tags_orig = getenv("ANDROID_LOG_TAGS");

        if (env_tags_orig != NULL) {
            err = android_log_addFilterString(g_logformat, env_tags_orig);

            if (err < 0) {
                logcat_panic(true,
                            "Invalid filter expression in ANDROID_LOG_TAGS\n");
            }
        }
    } else {
        // Add from commandline
        for (int i = optind ; i < argc ; i++) {
            err = android_log_addFilterString(g_logformat, argv[i]);

            if (err < 0) {
                logcat_panic(true, "Invalid filter expression '%s'\n", argv[i]);
            }
        }
    }

    dev = devices;
    if (tail_time != log_time::EPOCH) {
        logger_list = android_logger_list_alloc_time(mode, tail_time, pid);
    } else {
        logger_list = android_logger_list_alloc(mode, tail_lines, pid);
    }
    const char *openDeviceFail = NULL;
    const char *clearFail = NULL;
    const char *setSizeFail = NULL;
    const char *getSizeFail = NULL;
    // We have three orthogonal actions below to clear, set log size and
    // get log size. All sharing the same iteration loop.
    while (dev) {
        dev->logger_list = logger_list;
        dev->logger = android_logger_open(logger_list,
                                          android_name_to_log_id(dev->device));
        if (!dev->logger) {
            openDeviceFail = openDeviceFail ?: dev->device;
            dev = dev->next;
            continue;
        }

        if (clearLog) {
            if (android_logger_clear(dev->logger)) {
                clearFail = clearFail ?: dev->device;
            }
        }

        if (setLogSize) {
            if (android_logger_set_log_size(dev->logger, setLogSize)) {
                setSizeFail = setSizeFail ?: dev->device;
            }
        }

        if (getLogSize) {
            long size = android_logger_get_log_size(dev->logger);
            long readable = android_logger_get_log_readable_size(dev->logger);

            if ((size < 0) || (readable < 0)) {
                getSizeFail = getSizeFail ?: dev->device;
            } else {
                printf("%s: ring buffer is %ld%sb (%ld%sb consumed), "
                       "max entry is %db, max payload is %db\n", dev->device,
                       value_of_size(size), multiplier_of_size(size),
                       value_of_size(readable), multiplier_of_size(readable),
                       (int) LOGGER_ENTRY_MAX_LEN,
                       (int) LOGGER_ENTRY_MAX_PAYLOAD);
            }
        }

        dev = dev->next;
    }
    // report any errors in the above loop and exit
    if (openDeviceFail) {
        logcat_panic(false, "Unable to open log device '%s'\n", openDeviceFail);
    }
    if (clearFail) {
        logcat_panic(false, "failed to clear the '%s' log\n", clearFail);
    }
    if (setSizeFail) {
        logcat_panic(false, "failed to set the '%s' log size\n", setSizeFail);
    }
    if (getSizeFail) {
        logcat_panic(false, "failed to get the readable '%s' log size",
                     getSizeFail);
    }

    if (setPruneList) {
        size_t len = strlen(setPruneList);
        /*extra 32 bytes are needed by  android_logger_set_prune_list */
        size_t bLen = len + 32;
        char *buf = NULL;
        if (asprintf(&buf, "%-*s", (int)(bLen - 1), setPruneList) > 0) {
            buf[len] = '\0';
            if (android_logger_set_prune_list(logger_list, buf, bLen)) {
                logcat_panic(false, "failed to set the prune list");
            }
            free(buf);
        } else {
            logcat_panic(false, "failed to set the prune list (alloc)");
        }
    }

    if (printStatistics || getPruneList) {
        size_t len = 8192;
        char *buf;

        for (int retry = 32;
                (retry >= 0) && ((buf = new char [len]));
                delete [] buf, buf = NULL, --retry) {
            if (getPruneList) {
                android_logger_get_prune_list(logger_list, buf, len);
            } else {
                android_logger_get_statistics(logger_list, buf, len);
            }
            buf[len-1] = '\0';
            if (atol(buf) < 3) {
                delete [] buf;
                buf = NULL;
                break;
            }
            size_t ret = atol(buf) + 1;
            if (ret <= len) {
                len = ret;
                break;
            }
            len = ret;
        }

        if (!buf) {
            logcat_panic(false, "failed to read data");
        }

        // remove trailing FF
        char *cp = buf + len - 1;
        *cp = '\0';
        bool truncated = *--cp != '\f';
        if (!truncated) {
            *cp = '\0';
        }

        // squash out the byte count
        cp = buf;
        if (!truncated) {
            while (isdigit(*cp)) {
                ++cp;
            }
            if (*cp == '\n') {
                ++cp;
            }
        }

        printf("%s", cp);
        delete [] buf;
        return EXIT_SUCCESS;
    }


    if (getLogSize) {
        return EXIT_SUCCESS;
    }
    if (setLogSize || setPruneList) {
        return EXIT_SUCCESS;
    }
    if (clearLog) {
        return EXIT_SUCCESS;
    }

    //LOG_EVENT_INT(10, 12345);
    //LOG_EVENT_LONG(11, 0x1122334455667788LL);
    //LOG_EVENT_STRING(0, "whassup, doc?");

    dev = NULL;
    log_device_t unexpected("unexpected", false);
    while (1) {
        struct log_msg log_msg;
        log_device_t* d;
        int ret = android_logger_list_read(logger_list, &log_msg);

        if (ret == 0) {
            logcat_panic(false, "read: unexpected EOF!\n");
        }

        if (ret < 0) {
            if (ret == -EAGAIN) {
                break;
            }

            if (ret == -EIO) {
                logcat_panic(false, "read: unexpected EOF!\n");
            }
            if (ret == -EINVAL) {
                logcat_panic(false, "read: unexpected length.\n");
            }
            logcat_panic(false, "logcat read failure");
        }

        for (d = devices; d; d = d->next) {
            if (android_name_to_log_id(d->device) == log_msg.id()) {
                break;
            }
        }
        if (!d) {
            g_devCount = 2; // set to Multiple
            d = &unexpected;
            d->binary = log_msg.id() == LOG_ID_EVENTS;
        }

        if (dev != d) {
            dev = d;
            maybePrintStart(dev, printDividers);
        }
        if (g_printBinary) {
            printBinary(&log_msg);
        } else {
            processBuffer(dev, &log_msg);
        }
    }

    android_logger_list_free(logger_list);

    return EXIT_SUCCESS;
}<|MERGE_RESOLUTION|>--- conflicted
+++ resolved
@@ -535,9 +535,6 @@
     for (;;) {
         int ret;
 
-<<<<<<< HEAD
-        ret = getopt(argc, argv, ":cdDLt:T:gG:sQf:r:n:v:b:BSpCP:");
-=======
         int option_index = 0;
         static const char pid_str[] = "pid";
         static const char wrap_str[] = "wrap";
@@ -562,7 +559,6 @@
 
         ret = getopt_long(argc, argv, ":cdDLt:T:gG:sQf:r:n:v:b:BSpP:",
                           long_options, &option_index);
->>>>>>> d02e6887
 
         if (ret < 0) {
             break;
