// Copyright 2006-2015 The Android Open Source Project

#include <arpa/inet.h>
#include <assert.h>
#include <ctype.h>
#include <dirent.h>
#include <errno.h>
#include <fcntl.h>
#include <getopt.h>
#include <math.h>
#include <sched.h>
#include <signal.h>
#include <stdarg.h>
#include <stdio.h>
#include <stdlib.h>
#include <string.h>
#include <sys/cdefs.h>
#include <sys/resource.h>
#include <sys/socket.h>
#include <sys/stat.h>
#include <sys/types.h>
#include <time.h>
#include <unistd.h>

#include <memory>
#include <string>

#include <android-base/file.h>
#include <android-base/strings.h>
#include <cutils/properties.h>
#include <cutils/sched_policy.h>
#include <cutils/sockets.h>
#include <log/event_tag_map.h>
#include <log/log.h>
#include <log/log_read.h>
#include <log/logd.h>
#include <log/logger.h>
#include <log/logprint.h>
#include <utils/threads.h>

#include <pcrecpp.h>

#define DEFAULT_MAX_ROTATED_LOGS 4

static AndroidLogFormat * g_logformat;

/* logd prefixes records with a length field */
#define RECORD_LENGTH_FIELD_SIZE_BYTES sizeof(uint32_t)

struct log_device_t {
    const char* device;
    bool binary;
    struct logger *logger;
    struct logger_list *logger_list;
    bool printed;

    log_device_t* next;

    log_device_t(const char* d, bool b) {
        device = d;
        binary = b;
        next = NULL;
        printed = false;
        logger = NULL;
        logger_list = NULL;
    }
};

namespace android {

/* Global Variables */

static const char * g_outputFileName;
static const char * g_outputPartitionName = NULL;
// 0 means "no log rotation"
static size_t g_logRotateSizeKBytes;
// 0 means "unbounded"
static size_t g_maxRotatedLogs = DEFAULT_MAX_ROTATED_LOGS;
static int g_outFD = -1;
static int g_logDumpFD = -1;
static size_t g_outByteCount;
static size_t g_outByteCountOfLogDump;
static int g_printBinary;
static int g_devCount;                              // >1 means multiple
static pcrecpp::RE* g_regex;
// 0 means "infinite"
static size_t g_maxCount;
static size_t g_printCount;
static bool g_printItAnyways;
static bool g_logDumpEnabled;
static size_t g_logDumpEndPosition = 0;

// if showHelp is set, newline required in fmt statement to transition to usage
__noreturn static void logcat_panic(bool showHelp, const char *fmt, ...) __printflike(2,3);

static int openLogFile (const char *pathname)
{
    return open(pathname, O_WRONLY | O_APPEND | O_CREAT, S_IRUSR | S_IWUSR);
}

static void rotateLogs()
{
    int err;

    // Can't rotate logs if we're not outputting to a file
    if (g_outputFileName == NULL) {
        return;
    }

    close(g_outFD);

    // Compute the maximum number of digits needed to count up to g_maxRotatedLogs in decimal.
    // eg: g_maxRotatedLogs == 30 -> log10(30) == 1.477 -> maxRotationCountDigits == 2
    int maxRotationCountDigits =
            (g_maxRotatedLogs > 0) ? (int) (floor(log10(g_maxRotatedLogs) + 1)) : 0;

    for (int i = g_maxRotatedLogs ; i > 0 ; i--) {
        char *file0, *file1;

        asprintf(&file1, "%s.%.*d", g_outputFileName, maxRotationCountDigits, i);

        if (i - 1 == 0) {
            asprintf(&file0, "%s", g_outputFileName);
        } else {
            asprintf(&file0, "%s.%.*d", g_outputFileName, maxRotationCountDigits, i - 1);
        }

        if (!file0 || !file1) {
            perror("while rotating log files");
            break;
        }

        err = rename(file0, file1);

        if (err < 0 && errno != ENOENT) {
            perror("while rotating log files");
        }

        free(file1);
        free(file0);
    }

    g_outFD = openLogFile(g_outputFileName);

    if (g_outFD < 0) {
        logcat_panic(false, "couldn't open output file");
    }

    g_outByteCount = 0;

}

void printBinary(struct log_msg *buf)
{
    size_t size = buf->len();

    TEMP_FAILURE_RETRY(write(g_outFD, buf, size));
}

static void checkAndRotateLogDump(size_t logLength)
{
    if (g_outByteCountOfLogDump + logLength >= g_logDumpEndPosition) {
        lseek(g_logDumpFD, 0, SEEK_SET);
        g_outByteCountOfLogDump = 0;
    }
}

static void writeEntryToLogDump(AndroidLogEntry *entry)
{
    int bytesWrittenToLogDump = 0;
    char defaultBuffer[512];
    char *outBuffer = NULL;
    size_t logLength;

    // Get logLength
    outBuffer = android_log_formatLogLine(g_logformat, defaultBuffer,
                                          sizeof(defaultBuffer),
                                          entry,
                                          &logLength);
    if (outBuffer != defaultBuffer) {
        free(outBuffer);
    }

    // Check if the to-be-inserted log exceeds the available buffer size; And rotate if needed.
    checkAndRotateLogDump(logLength);

    bytesWrittenToLogDump = android_log_printLogLine(g_logformat, g_logDumpFD, entry);

    if (bytesWrittenToLogDump < 0) {
        logcat_panic(false, "output error");
    }

    g_outByteCountOfLogDump += bytesWrittenToLogDump;
}

static bool regexOk(const AndroidLogEntry& entry)
{
    if (!g_regex) {
        return true;
    }

    std::string messageString(entry.message, entry.messageLen);

    return g_regex->PartialMatch(messageString);
}

static void processBuffer(log_device_t* dev, struct log_msg *buf)
{
    int bytesWritten = 0;
    int err;
    AndroidLogEntry entry;
    char binaryMsgBuf[1024];

    if (dev->binary) {
        static bool hasOpenedEventTagMap = false;
        static EventTagMap *eventTagMap = NULL;

        if (!eventTagMap && !hasOpenedEventTagMap) {
            eventTagMap = android_openEventTagMap(EVENT_TAG_MAP_FILE);
            hasOpenedEventTagMap = true;
        }
        err = android_log_processBinaryLogBuffer(&buf->entry_v1, &entry,
                                                 eventTagMap,
                                                 binaryMsgBuf,
                                                 sizeof(binaryMsgBuf));
        //printf(">>> pri=%d len=%d msg='%s'\n",
        //    entry.priority, entry.messageLen, entry.message);
    } else {
        err = android_log_processLogBuffer(&buf->entry_v1, &entry);
    }
    if (err < 0) {
        goto error;
    }

    if (android_log_shouldPrintLine(g_logformat, entry.tag, entry.priority)) {
        if (g_logDumpEnabled) {
            writeEntryToLogDump(&entry);
        }

        bool match = regexOk(entry);

        g_printCount += match;
        if (match || g_printItAnyways) {
            bytesWritten = android_log_printLogLine(g_logformat, g_outFD, &entry);

            if (bytesWritten < 0) {
                logcat_panic(false, "output error");
            }
        }
    }

    g_outByteCount += bytesWritten;

    if (g_logRotateSizeKBytes > 0
        && (g_outByteCount / 1024) >= g_logRotateSizeKBytes
    ) {
        rotateLogs();
    }

error:
    //fprintf (stderr, "Error processing record\n");
    return;
}

static void maybePrintStart(log_device_t* dev, bool printDividers) {
    if (!dev->printed || printDividers) {
        if (g_devCount > 1 && !g_printBinary) {
            char buf[1024];
            snprintf(buf, sizeof(buf), "--------- %s %s\n",
                     dev->printed ? "switch to" : "beginning of",
                     dev->device);
            if (g_logDumpEnabled) {
                checkAndRotateLogDump(strlen(buf));
                int bytesWrittenToLogDump = write(g_logDumpFD, buf, strlen(buf));
                if (bytesWrittenToLogDump < 0) {
                    logcat_panic(false, "output error");
                }
                g_outByteCountOfLogDump += bytesWrittenToLogDump;
            }
            if (write(g_outFD, buf, strlen(buf)) < 0) {
                logcat_panic(false, "output error");
            }
        }
        dev->printed = true;
    }
}

static void setupOutput()
{
    if (g_logDumpEnabled) {
        if (g_outputPartitionName == NULL) {
            property_set("ctl.stop","logdumpd");
            logcat_panic(false, "partition name is null");
        }

        struct stat statbuf;
        if (stat(g_outputPartitionName, &statbuf) == -1) {
            property_set("ctl.stop","logdumpd");
            logcat_panic(false, "Couldn't stat output partition\n");
        }

        g_logDumpFD = openLogFile (g_outputPartitionName);
        if (g_logDumpFD < 0) {
            property_set("ctl.stop","logdumpd");
            logcat_panic(false, "Can't open output partition");
        }

        //save end of partition to be used later for log rotation
        g_logDumpEndPosition = lseek(g_logDumpFD, 0, SEEK_END);
        //set back file offset to the beginning
        lseek(g_logDumpFD, 0, SEEK_SET);
    }

    if (g_outputFileName == NULL) {
        g_outFD = STDOUT_FILENO;

    } else {
        if (set_sched_policy(0, SP_BACKGROUND) < 0) {
            fprintf(stderr, "failed to set background scheduling policy\n");
        }

        struct sched_param param;
        memset(&param, 0, sizeof(param));
        if (sched_setscheduler((pid_t) 0, SCHED_BATCH, &param) < 0) {
            fprintf(stderr, "failed to set to batch scheduler\n");
        }

        if (setpriority(PRIO_PROCESS, 0, ANDROID_PRIORITY_BACKGROUND) < 0) {
            fprintf(stderr, "failed set to priority\n");
        }

        g_outFD = openLogFile (g_outputFileName);

        if (g_outFD < 0) {
            logcat_panic(false, "couldn't open output file");
        }

        struct stat statbuf;
        if (fstat(g_outFD, &statbuf) == -1) {
            close(g_outFD);
            logcat_panic(false, "couldn't get output file stat\n");
        }

        if ((size_t) statbuf.st_size > SIZE_MAX || statbuf.st_size < 0) {
            close(g_outFD);
            logcat_panic(false, "invalid output file stat\n");
        }

        g_outByteCount = statbuf.st_size;
    }
}

static void show_help(const char *cmd)
{
    fprintf(stderr,"Usage: %s [options] [filterspecs]\n", cmd);

    fprintf(stderr, "options include:\n"
                    "  -s              Set default filter to silent. Equivalent to filterspec '*:S'\n"
                    "  -f <file>, --file=<file>               Log to file. Default is stdout\n"
                    "  -r <kbytes>, --rotate-kbytes=<kbytes>\n"
                    "                  Rotate log every kbytes. Requires -f option\n"
                    "  -n <count>, --rotate-count=<count>\n"
                    "                  Sets max number of rotated logs to <count>, default 4\n"
                    "  -v <format>, --format=<format>\n"
                    "                  Sets the log print format, where <format> is:\n"
                    "                    brief color epoch long monotonic printable process raw\n"
                    "                    tag thread threadtime time uid usec UTC year zone\n"
                    "  -D, --dividers  Print dividers between each log buffer\n"
                    "  -c, --clear     Clear (flush) the entire log and exit\n"
                    "                  if Log to File specified, clear fileset instead\n"
                    "  -d              Dump the log and then exit (don't block)\n"
                    "  -e <expr>, --regex=<expr>\n"
                    "                  Only print lines where the log message matches <expr>\n"
                    "                  where <expr> is a regular expression\n"
                    // Leave --head undocumented as alias for -m
                    "  -m <count>, --max-count=<count>\n"
                    "                  Quit after printing <count> lines. This is meant to be\n"
                    "                  paired with --regex, but will work on its own.\n"
                    "  --print         Paired with --regex and --max-count to let content bypass\n"
                    "                  regex filter but still stop at number of matches.\n"
                    // Leave --tail undocumented as alias for -t
                    "  -t <count>      Print only the most recent <count> lines (implies -d)\n"
                    "  -t '<time>'     Print most recent lines since specified time (implies -d)\n"
                    "  -T <count>      Print only the most recent <count> lines (does not imply -d)\n"
                    "  -T '<time>'     Print most recent lines since specified time (not imply -d)\n"
                    "                  count is pure numerical, time is 'MM-DD hh:mm:ss.mmm...'\n"
                    "                  'YYYY-MM-DD hh:mm:ss.mmm...' or 'sssss.mmm...' format\n"
                    "  -g, --buffer-size                      Get the size of the ring buffer.\n"
                    "  -G <size>, --buffer-size=<size>\n"
                    "                  Set size of log ring buffer, may suffix with K or M.\n"
                    "  -L, -last       Dump logs from prior to last reboot\n"
                    // Leave security (Device Owner only installations) and
                    // kernel (userdebug and eng) buffers undocumented.
                    "  -b <buffer>, --buffer=<buffer>         Request alternate ring buffer, 'main',\n"
                    "                  'system', 'radio', 'events', 'crash', 'default' or 'all'.\n"
                    "                  Multiple -b parameters or comma separated list of buffers are\n"
                    "                  allowed. Buffers interleaved. Default -b main,system,crash.\n"
                    "  -B, --binary    Output the log in binary.\n"
                    "  -S, --statistics                       Output statistics.\n"
                    "  -p, --prune     Print prune white and ~black list. Service is specified as\n"
                    "                  UID, UID/PID or /PID. Weighed for quicker pruning if prefix\n"
                    "                  with ~, otherwise weighed for longevity if unadorned. All\n"
                    "                  other pruning activity is oldest first. Special case ~!\n"
                    "                  represents an automatic quicker pruning for the noisiest\n"
                    "                  UID as determined by the current statistics.\n"
<<<<<<< HEAD
                    "  -C              colored output\n"
                    "  -P '<list> ...' set prune white and ~black list, using same format as\n"
                    "  --prune='<list> ...'  printed above. Must be quoted.\n"
=======
                    "  -P '<list> ...', --prune='<list> ...'\n"
                    "                  Set prune white and ~black list, using same format as\n"
                    "                  listed above. Must be quoted.\n"
>>>>>>> 75a38b87
                    "  --pid=<pid>     Only prints logs from the given pid.\n"
                    // Check ANDROID_LOG_WRAP_DEFAULT_TIMEOUT value for match to 2 hours
                    "  --wrap          Sleep for 2 hours or when buffer about to wrap whichever\n"
                    "                  comes first. Improves efficiency of polling by providing\n"
                    "                  an about-to-wrap wakeup.\n");

    fprintf(stderr,"\nfilterspecs are a series of \n"
                   "  <tag>[:priority]\n\n"
                   "where <tag> is a log component tag (or * for all) and priority is:\n"
                   "  V    Verbose (default for <tag>)\n"
                   "  D    Debug (default for '*')\n"
                   "  I    Info\n"
                   "  W    Warn\n"
                   "  E    Error\n"
                   "  F    Fatal\n"
                   "  S    Silent (suppress all output)\n"
                   "\n'*' by itself means '*:D' and <tag> by itself means <tag>:V.\n"
                   "If no '*' filterspec or -s on command line, all filter defaults to '*:V'.\n"
                   "eg: '*:S <tag>' prints only <tag>, '<tag>:S' suppresses all <tag> log messages.\n"
                   "\nIf not specified on the command line, filterspec is set from ANDROID_LOG_TAGS.\n"
                   "\nIf not specified with -v on command line, format is set from ANDROID_PRINTF_LOG\n"
                   "or defaults to \"threadtime\"\n\n");
}

static int setLogFormat(const char * formatString)
{
    static AndroidLogPrintFormat format;

    format = android_log_formatFromString(formatString);

    if (format == FORMAT_OFF) {
        // FORMAT_OFF means invalid string
        return -1;
    }

    return android_log_setPrintFormat(g_logformat, format);
}

static const char multipliers[][2] = {
    { "" },
    { "K" },
    { "M" },
    { "G" }
};

static unsigned long value_of_size(unsigned long value)
{
    for (unsigned i = 0;
            (i < sizeof(multipliers)/sizeof(multipliers[0])) && (value >= 1024);
            value /= 1024, ++i) ;
    return value;
}

static const char *multiplier_of_size(unsigned long value)
{
    unsigned i;
    for (i = 0;
            (i < sizeof(multipliers)/sizeof(multipliers[0])) && (value >= 1024);
            value /= 1024, ++i) ;
    return multipliers[i];
}

/*String to unsigned int, returns -1 if it fails*/
static bool getSizeTArg(char *ptr, size_t *val, size_t min = 0,
                        size_t max = SIZE_MAX)
{
    if (!ptr) {
        return false;
    }

    char *endp;
    errno = 0;
    size_t ret = (size_t)strtoll(ptr, &endp, 0);

    if (endp[0] || errno) {
        return false;
    }

    if ((ret > max) || (ret < min)) {
        return false;
    }

    *val = ret;
    return true;
}

static void logcat_panic(bool showHelp, const char *fmt, ...)
{
    va_list  args;
    va_start(args, fmt);
    vfprintf(stderr, fmt,  args);
    va_end(args);

    if (showHelp) {
       show_help(getprogname());
    }

    exit(EXIT_FAILURE);
}

static char *parseTime(log_time &t, const char *cp) {

    char *ep = t.strptime(cp, "%m-%d %H:%M:%S.%q");
    if (ep) {
        return ep;
    }
    ep = t.strptime(cp, "%Y-%m-%d %H:%M:%S.%q");
    if (ep) {
        return ep;
    }
    return t.strptime(cp, "%s.%q");
}

// Find last logged line in gestalt of all matching existing output files
static log_time lastLogTime(char *outputFileName) {
    log_time retval(log_time::EPOCH);
    if (!outputFileName) {
        return retval;
    }

    std::string directory;
    char *file = strrchr(outputFileName, '/');
    if (!file) {
        directory = ".";
        file = outputFileName;
    } else {
        *file = '\0';
        directory = outputFileName;
        *file = '/';
        ++file;
    }

    std::unique_ptr<DIR, int(*)(DIR*)>
            dir(opendir(directory.c_str()), closedir);
    if (!dir.get()) {
        return retval;
    }

    clockid_t clock_type = android_log_clockid();
    log_time now(clock_type);
    bool monotonic = clock_type == CLOCK_MONOTONIC;

    size_t len = strlen(file);
    log_time modulo(0, NS_PER_SEC);
    struct dirent *dp;

    while ((dp = readdir(dir.get())) != NULL) {
        if ((dp->d_type != DT_REG)
                // If we are using realtime, check all files that match the
                // basename for latest time. If we are using monotonic time
                // then only check the main file because time cycles on
                // every reboot.
                || strncmp(dp->d_name, file, len + monotonic)
                || (dp->d_name[len]
                    && ((dp->d_name[len] != '.')
                        || !isdigit(dp->d_name[len+1])))) {
            continue;
        }

        std::string file_name = directory;
        file_name += "/";
        file_name += dp->d_name;
        std::string file;
        if (!android::base::ReadFileToString(file_name, &file)) {
            continue;
        }

        bool found = false;
        for (const auto& line : android::base::Split(file, "\n")) {
            log_time t(log_time::EPOCH);
            char *ep = parseTime(t, line.c_str());
            if (!ep || (*ep != ' ')) {
                continue;
            }
            // determine the time precision of the logs (eg: msec or usec)
            for (unsigned long mod = 1UL; mod < modulo.tv_nsec; mod *= 10) {
                if (t.tv_nsec % (mod * 10)) {
                    modulo.tv_nsec = mod;
                    break;
                }
            }
            // We filter any times later than current as we may not have the
            // year stored with each log entry. Also, since it is possible for
            // entries to be recorded out of order (very rare) we select the
            // maximum we find just in case.
            if ((t < now) && (t > retval)) {
                retval = t;
                found = true;
            }
        }
        // We count on the basename file to be the definitive end, so stop here.
        if (!dp->d_name[len] && found) {
            break;
        }
    }
    if (retval == log_time::EPOCH) {
        return retval;
    }
    // tail_time prints matching or higher, round up by the modulo to prevent
    // a replay of the last entry we have just checked.
    retval += modulo;
    return retval;
}

} /* namespace android */


int main(int argc, char **argv)
{
    using namespace android;
    int err;
    int hasSetLogFormat = 0;
    int clearLog = 0;
    int getLogSize = 0;
    unsigned long setLogSize = 0;
    int getPruneList = 0;
    char *setPruneList = NULL;
    int printStatistics = 0;
    int mode = ANDROID_LOG_RDONLY;
    const char *forceFilters = NULL;
    log_device_t* devices = NULL;
    log_device_t* dev;
    bool printDividers = false;
    struct logger_list *logger_list;
    size_t tail_lines = 0;
    log_time tail_time(log_time::EPOCH);
    size_t pid = 0;
    bool got_t = false;

    signal(SIGPIPE, exit);

    g_logformat = android_log_format_new();

    if (argc == 2 && 0 == strcmp(argv[1], "--help")) {
        show_help(argv[0]);
        return EXIT_SUCCESS;
    }

    for (;;) {
        int ret;

        int option_index = 0;
        // list of long-argument only strings for later comparison
        static const char pid_str[] = "pid";
        static const char wrap_str[] = "wrap";
        static const char print_str[] = "print";
        static const struct option long_options[] = {
          { "binary",        no_argument,       NULL,   'B' },
          { "buffer",        required_argument, NULL,   'b' },
          { "buffer-size",   optional_argument, NULL,   'g' },
          { "clear",         no_argument,       NULL,   'c' },
          { "color",         no_argument,       NULL,   'C' },
          { "dividers",      no_argument,       NULL,   'D' },
          { "file",          required_argument, NULL,   'f' },
          { "format",        required_argument, NULL,   'v' },
          // hidden and undocumented reserved alias for --regex
          { "grep",          required_argument, NULL,   'e' },
          // hidden and undocumented reserved alias for --max-count
          { "head",          required_argument, NULL,   'm' },
          { "last",          no_argument,       NULL,   'L' },
          { "max-count",     required_argument, NULL,   'm' },
          { pid_str,         required_argument, NULL,   0 },
          { print_str,       no_argument,       NULL,   0 },
          { "prune",         optional_argument, NULL,   'p' },
          { "regex",         required_argument, NULL,   'e' },
          { "rotate-count",  required_argument, NULL,   'n' },
          { "rotate-kbytes", required_argument, NULL,   'r' },
          { "statistics",    no_argument,       NULL,   'S' },
          // hidden and undocumented reserved alias for -t
          { "tail",          required_argument, NULL,   't' },
          // support, but ignore and do not document, the optional argument
          { wrap_str,        optional_argument, NULL,   0 },
          { NULL,            0,                 NULL,   0 }
        };

        ret = getopt_long(argc, argv, ":cdDLt:T:gG:sQf:r:n:v:b:BSpCP:m:e:",
                          long_options, &option_index);

        if (ret < 0) {
            break;
        }

        switch (ret) {
            case 0:
                // One of the long options
                if (long_options[option_index].name == pid_str) {
                    // ToDo: determine runtime PID_MAX?
                    if (!getSizeTArg(optarg, &pid, 1)) {
                        logcat_panic(true, "%s %s out of range\n",
                                     long_options[option_index].name, optarg);
                    }
                    break;
                }
                if (long_options[option_index].name == wrap_str) {
                    mode |= ANDROID_LOG_WRAP |
                            ANDROID_LOG_RDONLY |
                            ANDROID_LOG_NONBLOCK;
                    // ToDo: implement API that supports setting a wrap timeout
                    size_t dummy = ANDROID_LOG_WRAP_DEFAULT_TIMEOUT;
                    if (optarg && !getSizeTArg(optarg, &dummy, 1)) {
                        logcat_panic(true, "%s %s out of range\n",
                                     long_options[option_index].name, optarg);
                    }
                    if (dummy != ANDROID_LOG_WRAP_DEFAULT_TIMEOUT) {
                        fprintf(stderr,
                                "WARNING: %s %u seconds, ignoring %zu\n",
                                long_options[option_index].name,
                                ANDROID_LOG_WRAP_DEFAULT_TIMEOUT, dummy);
                    }
                    break;
                }
                if (long_options[option_index].name == print_str) {
                    g_printItAnyways = true;
                    break;
                }
            break;

            case 's':
                // default to all silent
                android_log_addFilterRule(g_logformat, "*:s");
            break;

            case 'c':
                clearLog = 1;
                mode |= ANDROID_LOG_WRONLY;
            break;

            case 'L':
                mode |= ANDROID_LOG_PSTORE;
            break;

            case 'd':
                mode |= ANDROID_LOG_RDONLY | ANDROID_LOG_NONBLOCK;
            break;

            case 't':
                got_t = true;
                mode |= ANDROID_LOG_RDONLY | ANDROID_LOG_NONBLOCK;
                /* FALLTHRU */
            case 'T':
                if (strspn(optarg, "0123456789") != strlen(optarg)) {
                    char *cp = parseTime(tail_time, optarg);
                    if (!cp) {
                        logcat_panic(false, "-%c \"%s\" not in time format\n",
                                     ret, optarg);
                    }
                    if (*cp) {
                        char c = *cp;
                        *cp = '\0';
                        fprintf(stderr,
                                "WARNING: -%c \"%s\"\"%c%s\" time truncated\n",
                                ret, optarg, c, cp + 1);
                        *cp = c;
                    }
                } else {
                    if (!getSizeTArg(optarg, &tail_lines, 1)) {
                        fprintf(stderr,
                                "WARNING: -%c %s invalid, setting to 1\n",
                                ret, optarg);
                        tail_lines = 1;
                    }
                }
            break;

            case 'D':
                printDividers = true;
            break;

            case 'e':
                g_regex = new pcrecpp::RE(optarg);
            break;

            case 'm': {
                char *end = NULL;
                if (!getSizeTArg(optarg, &g_maxCount)) {
                    logcat_panic(false, "-%c \"%s\" isn't an "
                                 "integer greater than zero\n", ret, optarg);
                }
            }
            break;

            case 'g':
                if (!optarg) {
                    getLogSize = 1;
                    break;
                }
                // FALLTHRU

            case 'G': {
                char *cp;
                if (strtoll(optarg, &cp, 0) > 0) {
                    setLogSize = strtoll(optarg, &cp, 0);
                } else {
                    setLogSize = 0;
                }

                switch(*cp) {
                case 'g':
                case 'G':
                    setLogSize *= 1024;
                /* FALLTHRU */
                case 'm':
                case 'M':
                    setLogSize *= 1024;
                /* FALLTHRU */
                case 'k':
                case 'K':
                    setLogSize *= 1024;
                /* FALLTHRU */
                case '\0':
                break;

                default:
                    setLogSize = 0;
                }

                if (!setLogSize) {
                    fprintf(stderr, "ERROR: -G <num><multiplier>\n");
                    return EXIT_FAILURE;
                }
            }
            break;

            case 'p':
                if (!optarg) {
                    getPruneList = 1;
                    break;
                }
                // FALLTHRU

            case 'P':
                setPruneList = optarg;
            break;

            case 'C':
                setLogFormat ("color");
            break;

            case 'b': {
                unsigned idMask = 0;
                while ((optarg = strtok(optarg, ",:; \t\n\r\f")) != NULL) {
                    if (strcmp(optarg, "default") == 0) {
                        idMask |= (1 << LOG_ID_MAIN) |
                                  (1 << LOG_ID_SYSTEM) |
                                  (1 << LOG_ID_CRASH);
                    } else if (strcmp(optarg, "all") == 0) {
                        idMask = (unsigned)-1;
                    } else {
                        log_id_t log_id = android_name_to_log_id(optarg);
                        const char *name = android_log_id_to_name(log_id);

                        if (strcmp(name, optarg) != 0) {
                            logcat_panic(true, "unknown buffer %s\n", optarg);
                        }
                        idMask |= (1 << log_id);
                    }
                    optarg = NULL;
                }

                for (int i = LOG_ID_MIN; i < LOG_ID_MAX; ++i) {
                    const char *name = android_log_id_to_name((log_id_t)i);
                    log_id_t log_id = android_name_to_log_id(name);

                    if (log_id != (log_id_t)i) {
                        continue;
                    }
                    if ((idMask & (1 << i)) == 0) {
                        continue;
                    }

                    bool found = false;
                    for (dev = devices; dev; dev = dev->next) {
                        if (!strcmp(name, dev->device)) {
                            found = true;
                            break;
                        }
                        if (!dev->next) {
                            break;
                        }
                    }
                    if (found) {
                        continue;
                    }

                    bool binary = !strcmp(name, "events") ||
                                  !strcmp(name, "security");
                    log_device_t* d = new log_device_t(name, binary);

                    if (dev) {
                        dev->next = d;
                        dev = d;
                    } else {
                        devices = dev = d;
                    }
                    g_devCount++;
                }
            }
            break;

            case 'B':
                g_printBinary = 1;
            break;

            case 'f':
                if ((tail_time == log_time::EPOCH) && (tail_lines == 0)) {
                    tail_time = lastLogTime(optarg);
                }
                // redirect output to a file
                g_outputFileName = optarg;
            break;

            case 'r':
                if (!getSizeTArg(optarg, &g_logRotateSizeKBytes, 1)) {
                    logcat_panic(true, "Invalid parameter %s to -r\n", optarg);
                }
            break;

            case 'n':
                if (!getSizeTArg(optarg, &g_maxRotatedLogs, 1)) {
                    logcat_panic(true, "Invalid parameter %s to -n\n", optarg);
                }
            break;

            case 'v':
                err = setLogFormat (optarg);
                if (err < 0) {
                    logcat_panic(true, "Invalid parameter %s to -v\n", optarg);
                }
                hasSetLogFormat |= err;
            break;

            case 'Q':
                /* this is a *hidden* option used to start a version of logcat                 */
                /* in an emulated device only. it basically looks for androidboot.logcat=      */
                /* on the kernel command line. If something is found, it extracts a log filter */
                /* and uses it to run the program. If nothing is found, the program should     */
                /* quit immediately                                                            */
#define  KERNEL_OPTION  "androidboot.logcat="
#define  CONSOLE_OPTION "androidboot.console="
                {
                    int          fd;
                    char*        logcat;
                    char*        console;
                    int          force_exit = 1;
                    static char  cmdline[1024];

                    fd = open("/proc/cmdline", O_RDONLY);
                    if (fd >= 0) {
                        int  n = read(fd, cmdline, sizeof(cmdline)-1 );
                        if (n < 0) n = 0;
                        cmdline[n] = 0;
                        close(fd);
                    } else {
                        cmdline[0] = 0;
                    }

                    logcat  = strstr( cmdline, KERNEL_OPTION );
                    console = strstr( cmdline, CONSOLE_OPTION );
                    if (logcat != NULL) {
                        char*  p = logcat + sizeof(KERNEL_OPTION)-1;;
                        char*  q = strpbrk( p, " \t\n\r" );;

                        if (q != NULL)
                            *q = 0;

                        forceFilters = p;
                        force_exit   = 0;
                    }
                    /* if nothing found or invalid filters, exit quietly */
                    if (force_exit) {
                        return EXIT_SUCCESS;
                    }

                    /* redirect our output to the emulator console */
                    if (console) {
                        char*  p = console + sizeof(CONSOLE_OPTION)-1;
                        char*  q = strpbrk( p, " \t\n\r" );
                        char   devname[64];
                        int    len;

                        if (q != NULL) {
                            len = q - p;
                        } else
                            len = strlen(p);

                        len = snprintf( devname, sizeof(devname), "/dev/%.*s", len, p );
                        fprintf(stderr, "logcat using %s (%d)\n", devname, len);
                        if (len < (int)sizeof(devname)) {
                            fd = open( devname, O_WRONLY );
                            if (fd >= 0) {
                                dup2(fd, 1);
                                dup2(fd, 2);
                                close(fd);
                            }
                        }
                    }
                }
                break;

            case 'S':
                printStatistics = 1;
                break;

            case 'w':
                g_logDumpEnabled = true;
                g_outputPartitionName = optarg;
                break;

            case ':':
                logcat_panic(true, "Option -%c needs an argument\n", optopt);
                break;

            default:
                logcat_panic(true, "Unrecognized Option %c\n", optopt);
                break;
        }
    }

    if (g_maxCount && got_t) {
        logcat_panic(true, "Cannot use -m (--max-count) and -t together\n");
    }
    if (g_printItAnyways && (!g_regex || !g_maxCount)) {
        // One day it would be nice if --print -v color and --regex <expr>
        // could play with each other and show regex highlighted content.
        fprintf(stderr, "WARNING: "
                            "--print ignored, to be used in combination with\n"
                        "         "
                            "--regex <expr> and --max-count <N>\n");
        g_printItAnyways = false;
    }

    if (!devices) {
        dev = devices = new log_device_t("main", false);
        g_devCount = 1;
        if (android_name_to_log_id("system") == LOG_ID_SYSTEM) {
            dev = dev->next = new log_device_t("system", false);
            g_devCount++;
        }
        if (android_name_to_log_id("crash") == LOG_ID_CRASH) {
            dev = dev->next = new log_device_t("crash", false);
            g_devCount++;
        }
    }

    if (g_logRotateSizeKBytes != 0 && g_outputFileName == NULL) {
        logcat_panic(true, "-r requires -f as well\n");
    }

    setupOutput();

    if (hasSetLogFormat == 0) {
        const char* logFormat = getenv("ANDROID_PRINTF_LOG");

        if (logFormat != NULL) {
            err = setLogFormat(logFormat);
            if (err < 0) {
                fprintf(stderr, "invalid format in ANDROID_PRINTF_LOG '%s'\n",
                                    logFormat);
            }
        } else {
            setLogFormat("threadtime");
        }
    }

    if (forceFilters) {
        err = android_log_addFilterString(g_logformat, forceFilters);
        if (err < 0) {
            logcat_panic(false, "Invalid filter expression in logcat args\n");
        }
    } else if (argc == optind) {
        // Add from environment variable
        char *env_tags_orig = getenv("ANDROID_LOG_TAGS");

        if (env_tags_orig != NULL) {
            err = android_log_addFilterString(g_logformat, env_tags_orig);

            if (err < 0) {
                logcat_panic(true,
                            "Invalid filter expression in ANDROID_LOG_TAGS\n");
            }
        }
    } else {
        // Add from commandline
        for (int i = optind ; i < argc ; i++) {
            err = android_log_addFilterString(g_logformat, argv[i]);

            if (err < 0) {
                logcat_panic(true, "Invalid filter expression '%s'\n", argv[i]);
            }
        }
    }

    dev = devices;
    if (tail_time != log_time::EPOCH) {
        logger_list = android_logger_list_alloc_time(mode, tail_time, pid);
    } else {
        logger_list = android_logger_list_alloc(mode, tail_lines, pid);
    }
    const char *openDeviceFail = NULL;
    const char *clearFail = NULL;
    const char *setSizeFail = NULL;
    const char *getSizeFail = NULL;
    // We have three orthogonal actions below to clear, set log size and
    // get log size. All sharing the same iteration loop.
    while (dev) {
        dev->logger_list = logger_list;
        dev->logger = android_logger_open(logger_list,
                                          android_name_to_log_id(dev->device));
        if (!dev->logger) {
            openDeviceFail = openDeviceFail ?: dev->device;
            dev = dev->next;
            continue;
        }

        if (clearLog) {
            if (g_outputFileName) {
                int maxRotationCountDigits =
                    (g_maxRotatedLogs > 0) ? (int) (floor(log10(g_maxRotatedLogs) + 1)) : 0;

                for (int i = g_maxRotatedLogs ; i >= 0 ; --i) {
                    char *file;

                    if (i == 0) {
                        asprintf(&file, "%s", g_outputFileName);
                    } else {
                        asprintf(&file, "%s.%.*d", g_outputFileName, maxRotationCountDigits, i);
                    }

                    if (!file) {
                        perror("while clearing log files");
                        clearFail = clearFail ?: dev->device;
                        break;
                    }

                    err = unlink(file);

                    if (err < 0 && errno != ENOENT && clearFail == NULL) {
                        perror("while clearing log files");
                        clearFail = dev->device;
                    }

                    free(file);
                }
            } else if (android_logger_clear(dev->logger)) {
                clearFail = clearFail ?: dev->device;
            }
        }

        if (setLogSize) {
            if (android_logger_set_log_size(dev->logger, setLogSize)) {
                setSizeFail = setSizeFail ?: dev->device;
            }
        }

        if (getLogSize) {
            long size = android_logger_get_log_size(dev->logger);
            long readable = android_logger_get_log_readable_size(dev->logger);

            if ((size < 0) || (readable < 0)) {
                getSizeFail = getSizeFail ?: dev->device;
            } else {
                printf("%s: ring buffer is %ld%sb (%ld%sb consumed), "
                       "max entry is %db, max payload is %db\n", dev->device,
                       value_of_size(size), multiplier_of_size(size),
                       value_of_size(readable), multiplier_of_size(readable),
                       (int) LOGGER_ENTRY_MAX_LEN,
                       (int) LOGGER_ENTRY_MAX_PAYLOAD);
            }
        }

        dev = dev->next;
    }
    // report any errors in the above loop and exit
    if (openDeviceFail) {
        logcat_panic(false, "Unable to open log device '%s'\n", openDeviceFail);
    }
    if (clearFail) {
        logcat_panic(false, "failed to clear the '%s' log\n", clearFail);
    }
    if (setSizeFail) {
        logcat_panic(false, "failed to set the '%s' log size\n", setSizeFail);
    }
    if (getSizeFail) {
        logcat_panic(false, "failed to get the readable '%s' log size",
                     getSizeFail);
    }

    if (setPruneList) {
        size_t len = strlen(setPruneList);
        /*extra 32 bytes are needed by  android_logger_set_prune_list */
        size_t bLen = len + 32;
        char *buf = NULL;
        if (asprintf(&buf, "%-*s", (int)(bLen - 1), setPruneList) > 0) {
            buf[len] = '\0';
            if (android_logger_set_prune_list(logger_list, buf, bLen)) {
                logcat_panic(false, "failed to set the prune list");
            }
            free(buf);
        } else {
            logcat_panic(false, "failed to set the prune list (alloc)");
        }
    }

    if (printStatistics || getPruneList) {
        size_t len = 8192;
        char *buf;

        for (int retry = 32;
                (retry >= 0) && ((buf = new char [len]));
                delete [] buf, buf = NULL, --retry) {
            if (getPruneList) {
                android_logger_get_prune_list(logger_list, buf, len);
            } else {
                android_logger_get_statistics(logger_list, buf, len);
            }
            buf[len-1] = '\0';
            if (atol(buf) < 3) {
                delete [] buf;
                buf = NULL;
                break;
            }
            size_t ret = atol(buf) + 1;
            if (ret <= len) {
                len = ret;
                break;
            }
            len = ret;
        }

        if (!buf) {
            logcat_panic(false, "failed to read data");
        }

        // remove trailing FF
        char *cp = buf + len - 1;
        *cp = '\0';
        bool truncated = *--cp != '\f';
        if (!truncated) {
            *cp = '\0';
        }

        // squash out the byte count
        cp = buf;
        if (!truncated) {
            while (isdigit(*cp)) {
                ++cp;
            }
            if (*cp == '\n') {
                ++cp;
            }
        }

        printf("%s", cp);
        delete [] buf;
        return EXIT_SUCCESS;
    }


    if (getLogSize) {
        return EXIT_SUCCESS;
    }
    if (setLogSize || setPruneList) {
        return EXIT_SUCCESS;
    }
    if (clearLog) {
        return EXIT_SUCCESS;
    }

    //LOG_EVENT_INT(10, 12345);
    //LOG_EVENT_LONG(11, 0x1122334455667788LL);
    //LOG_EVENT_STRING(0, "whassup, doc?");

    dev = NULL;
    log_device_t unexpected("unexpected", false);

    while (!g_maxCount || (g_printCount < g_maxCount)) {
        struct log_msg log_msg;
        log_device_t* d;
        int ret = android_logger_list_read(logger_list, &log_msg);

        if (ret == 0) {
            logcat_panic(false, "read: unexpected EOF!\n");
        }

        if (ret < 0) {
            if (ret == -EAGAIN) {
                break;
            }

            if (ret == -EIO) {
                logcat_panic(false, "read: unexpected EOF!\n");
            }
            if (ret == -EINVAL) {
                logcat_panic(false, "read: unexpected length.\n");
            }
            logcat_panic(false, "logcat read failure");
        }

        for (d = devices; d; d = d->next) {
            if (android_name_to_log_id(d->device) == log_msg.id()) {
                break;
            }
        }
        if (!d) {
            g_devCount = 2; // set to Multiple
            d = &unexpected;
            d->binary = log_msg.id() == LOG_ID_EVENTS;
        }

        if (dev != d) {
            dev = d;
            maybePrintStart(dev, printDividers);
        }
        if (g_printBinary) {
            printBinary(&log_msg);
        } else {
            processBuffer(dev, &log_msg);
        }
    }

    android_logger_list_free(logger_list);

    return EXIT_SUCCESS;
}<|MERGE_RESOLUTION|>--- conflicted
+++ resolved
@@ -403,15 +403,10 @@
                     "                  other pruning activity is oldest first. Special case ~!\n"
                     "                  represents an automatic quicker pruning for the noisiest\n"
                     "                  UID as determined by the current statistics.\n"
-<<<<<<< HEAD
                     "  -C              colored output\n"
-                    "  -P '<list> ...' set prune white and ~black list, using same format as\n"
-                    "  --prune='<list> ...'  printed above. Must be quoted.\n"
-=======
                     "  -P '<list> ...', --prune='<list> ...'\n"
                     "                  Set prune white and ~black list, using same format as\n"
                     "                  listed above. Must be quoted.\n"
->>>>>>> 75a38b87
                     "  --pid=<pid>     Only prints logs from the given pid.\n"
                     // Check ANDROID_LOG_WRAP_DEFAULT_TIMEOUT value for match to 2 hours
                     "  --wrap          Sleep for 2 hours or when buffer about to wrap whichever\n"
