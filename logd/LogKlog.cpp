/*
 * Copyright (C) 2014 The Android Open Source Project
 *
 * Licensed under the Apache License, Version 2.0 (the "License");
 * you may not use this file except in compliance with the License.
 * You may obtain a copy of the License at
 *
 *      http://www.apache.org/licenses/LICENSE-2.0
 *
 * Unless required by applicable law or agreed to in writing, software
 * distributed under the License is distributed on an "AS IS" BASIS,
 * WITHOUT WARRANTIES OR CONDITIONS OF ANY KIND, either express or implied.
 * See the License for the specific language governing permissions and
 * limitations under the License.
 */

#include <ctype.h>
#include <errno.h>
#include <inttypes.h>
#include <limits.h>
#include <stdarg.h>
#include <stdlib.h>
#include <string.h>
#include <sys/prctl.h>
#include <sys/uio.h>
#include <syslog.h>

#include <log/logger.h>

#include "LogBuffer.h"
#include "LogKlog.h"
#include "LogReader.h"

#define KMSG_PRIORITY(PRI)           \
    '<',                             \
    '0' + (LOG_SYSLOG | (PRI)) / 10, \
    '0' + (LOG_SYSLOG | (PRI)) % 10, \
    '>'

static const char priority_message[] = { KMSG_PRIORITY(LOG_INFO), '\0' };

// Parsing is hard

// called if we see a '<', s is the next character, returns pointer after '>'
static char *is_prio(char *s, size_t len) {
    if (!len || !isdigit(*s++)) {
        return NULL;
    }
    --len;
    static const size_t max_prio_len = (len < 4) ? len : 4;
    size_t priolen = 0;
    char c;
    while (((c = *s++)) && (++priolen <= max_prio_len)) {
        if (!isdigit(c)) {
            return ((c == '>') && (*s == '[')) ? s : NULL;
        }
    }
    return NULL;
}

// called if we see a '[', s is the next character, returns pointer after ']'
static char *is_timestamp(char *s, size_t len) {
    while (len && (*s == ' ')) {
        ++s;
        --len;
    }
    if (!len || !isdigit(*s++)) {
        return NULL;
    }
    --len;
    bool first_period = true;
    char c;
    while (len && ((c = *s++))) {
        --len;
        if ((c == '.') && first_period) {
            first_period = false;
        } else if (!isdigit(c)) {
            return ((c == ']') && !first_period && (*s == ' ')) ? s : NULL;
        }
    }
    return NULL;
}

// Like strtok_r with "\r\n" except that we look for log signatures (regex)
//  \(\(<[0-9]\{1,4\}>\)\([[] *[0-9]+[.][0-9]+[]] \)\{0,1\}\|[[] *[0-9]+[.][0-9]+[]] \)
// and split if we see a second one without a newline.
// We allow nuls in content, monitoring the overall length and sub-length of
// the discovered tokens.

#define SIGNATURE_MASK     0xF0
// <digit> following ('0' to '9' masked with ~SIGNATURE_MASK) added to signature
#define LESS_THAN_SIG      SIGNATURE_MASK
#define OPEN_BRACKET_SIG   ((SIGNATURE_MASK << 1) & SIGNATURE_MASK)
// space is one more than <digit> of 9
#define OPEN_BRACKET_SPACE ((char)(OPEN_BRACKET_SIG | 10))

char *log_strntok_r(char *s, size_t *len, char **last, size_t *sublen) {
    *sublen = 0;
    if (!*len) {
        return NULL;
    }
    if (!s) {
        if (!(s = *last)) {
            return NULL;
        }
        // fixup for log signature split <,
        // LESS_THAN_SIG + <digit>
        if ((*s & SIGNATURE_MASK) == LESS_THAN_SIG) {
            *s = (*s & ~SIGNATURE_MASK) + '0';
            *--s = '<';
            ++*len;
        }
        // fixup for log signature split [,
        // OPEN_BRACKET_SPACE is space, OPEN_BRACKET_SIG + <digit>
        if ((*s & SIGNATURE_MASK) == OPEN_BRACKET_SIG) {
            if (*s == OPEN_BRACKET_SPACE) {
                *s = ' ';
            } else {
                *s = (*s & ~SIGNATURE_MASK) + '0';
            }
            *--s = '[';
            ++*len;
        }
    }

    while (*len && ((*s == '\r') || (*s == '\n'))) {
        ++s;
        --*len;
    }

    if (!*len) {
        *last = NULL;
        return NULL;
    }
    char *peek, *tok = s;

    for (;;) {
        if (*len == 0) {
            *last = NULL;
            return tok;
        }
        char c = *s++;
        --*len;
        size_t adjust;
        switch (c) {
        case '\r':
        case '\n':
            s[-1] = '\0';
            *last = s;
            return tok;

        case '<':
            peek = is_prio(s, *len);
            if (!peek) {
                break;
            }
            if (s != (tok + 1)) { // not first?
                s[-1] = '\0';
                *s &= ~SIGNATURE_MASK;
                *s |= LESS_THAN_SIG; // signature for '<'
                *last = s;
                return tok;
            }
            adjust = peek - s;
            if (adjust > *len) {
                adjust = *len;
            }
            *sublen += adjust;
            *len -= adjust;
            s = peek;
            if ((*s == '[') && ((peek = is_timestamp(s + 1, *len - 1)))) {
                adjust = peek - s;
                if (adjust > *len) {
                    adjust = *len;
                }
                *sublen += adjust;
                *len -= adjust;
                s = peek;
            }
            break;

        case '[':
            peek = is_timestamp(s, *len);
            if (!peek) {
                break;
            }
            if (s != (tok + 1)) { // not first?
                s[-1] = '\0';
                if (*s == ' ') {
                    *s = OPEN_BRACKET_SPACE;
                } else {
                    *s &= ~SIGNATURE_MASK;
                    *s |= OPEN_BRACKET_SIG; // signature for '['
                }
                *last = s;
                return tok;
            }
            adjust = peek - s;
            if (adjust > *len) {
                adjust = *len;
            }
            *sublen += adjust;
            *len -= adjust;
            s = peek;
            break;
        }
        ++*sublen;
    }
    // NOTREACHED
}

log_time LogKlog::correction =
    (log_time(CLOCK_REALTIME) < log_time(CLOCK_MONOTONIC))
        ? log_time::EPOCH
        : (log_time(CLOCK_REALTIME) - log_time(CLOCK_MONOTONIC));

LogKlog::LogKlog(LogBuffer *buf, LogReader *reader, int fdWrite, int fdRead, bool auditd) :
        SocketListener(fdRead, false),
        logbuf(buf),
        reader(reader),
        signature(CLOCK_MONOTONIC),
        initialized(false),
        enableLogging(true),
        auditd(auditd) {
    static const char klogd_message[] = "%slogd.klogd: %" PRIu64 "\n";
    char buffer[sizeof(priority_message) + sizeof(klogd_message) + 20 - 4];
    snprintf(buffer, sizeof(buffer), klogd_message, priority_message,
        signature.nsec());
    write(fdWrite, buffer, strlen(buffer));
}

bool LogKlog::onDataAvailable(SocketClient *cli) {
    if (!initialized) {
        prctl(PR_SET_NAME, "logd.klogd");
        initialized = true;
        enableLogging = false;
    }

    char buffer[LOGGER_ENTRY_MAX_PAYLOAD];
    size_t len = 0;

    for(;;) {
        ssize_t retval = 0;
        if ((sizeof(buffer) - 1 - len) > 0) {
            retval = read(cli->getSocket(), buffer + len, sizeof(buffer) - 1 - len);
        }
        if ((retval == 0) && (len == 0)) {
            break;
        }
        if (retval < 0) {
            return false;
        }
        len += retval;
        bool full = len == (sizeof(buffer) - 1);
        char *ep = buffer + len;
        *ep = '\0';
        size_t sublen;
        for(char *ptr = NULL, *tok = buffer;
                ((tok = log_strntok_r(tok, &len, &ptr, &sublen)));
                tok = NULL) {
            if (((tok + sublen) >= ep) && (retval != 0) && full) {
                memmove(buffer, tok, sublen);
                len = sublen;
                break;
            }
            if (*tok) {
                log(tok, sublen);
            }
        }
    }

    return true;
}


void LogKlog::calculateCorrection(const log_time &monotonic,
                                  const char *real_string,
                                  size_t len) {
    log_time real;
    const char *ep = real.strptime(real_string, "%Y-%m-%d %H:%M:%S.%09q UTC");
<<<<<<< HEAD
    if (!ep || (ep > &real_string[len])) {
=======
    if (!ep || (ep > &real_string[len]) || (real > log_time(CLOCK_REALTIME))) {
>>>>>>> d02e6887
        return;
    }
    // kernel report UTC, log_time::strptime is localtime from calendar.
    // Bionic and liblog strptime does not support %z or %Z to pick up
    // timezone so we are calculating our own correction.
    time_t now = real.tv_sec;
    struct tm tm;
    memset(&tm, 0, sizeof(tm));
    tm.tm_isdst = -1;
    localtime_r(&now, &tm);
    if ((tm.tm_gmtoff < 0) && ((-tm.tm_gmtoff) > (long)real.tv_sec)) {
        real = log_time::EPOCH;
    } else {
        real.tv_sec += tm.tm_gmtoff;
    }
    if (monotonic > real) {
        correction = log_time::EPOCH;
    } else {
        correction = real - monotonic;
    }
}

static const char suspendStr[] = "PM: suspend entry ";
static const char resumeStr[] = "PM: suspend exit ";
static const char suspendedStr[] = "Suspended for ";
<<<<<<< HEAD

static const char *strnstr(const char *s, size_t len, const char *needle) {
    char c;

    if (!len) {
        return NULL;
    }
    if ((c = *needle++) != 0) {
        size_t needleLen = strlen(needle);
        do {
            do {
                if (len <= needleLen) {
                    return NULL;
                }
                --len;
            } while (*s++ != c);
        } while (fast<memcmp>(s, needle, needleLen));
        s--;
    }
    return s;
}

void LogKlog::sniffTime(log_time &now,
                        const char **buf, size_t len,
                        bool reverse) {
    const char *cp = now.strptime(*buf, "[ %s.%q]");
    if (cp && (cp >= &(*buf)[len])) {
        cp = NULL;
    }
    len -= cp - *buf;
    if (cp) {
        static const char healthd[] = "healthd";
        static const char battery[] = ": battery ";

=======

static const char *strnstr(const char *s, size_t len, const char *needle) {
    char c;

    if (!len) {
        return NULL;
    }
    if ((c = *needle++) != 0) {
        size_t needleLen = strlen(needle);
        do {
            do {
                if (len <= needleLen) {
                    return NULL;
                }
                --len;
            } while (*s++ != c);
        } while (fast<memcmp>(s, needle, needleLen));
        s--;
    }
    return s;
}

void LogKlog::sniffTime(log_time &now,
                        const char **buf, size_t len,
                        bool reverse) {
    const char *cp = now.strptime(*buf, "[ %s.%q]");
    if (cp && (cp >= &(*buf)[len])) {
        cp = NULL;
    }
    if (cp) {
        static const char healthd[] = "healthd";
        static const char battery[] = ": battery ";

        len -= cp - *buf;
>>>>>>> d02e6887
        if (len && isspace(*cp)) {
            ++cp;
            --len;
        }
        *buf = cp;

<<<<<<< HEAD
=======
        if (isMonotonic()) {
            return;
        }

>>>>>>> d02e6887
        const char *b;
        if (((b = strnstr(cp, len, suspendStr)))
                && ((size_t)((b += sizeof(suspendStr) - 1) - cp) < len)) {
            len -= b - cp;
            calculateCorrection(now, b, len);
        } else if (((b = strnstr(cp, len, resumeStr)))
                && ((size_t)((b += sizeof(resumeStr) - 1) - cp) < len)) {
            len -= b - cp;
            calculateCorrection(now, b, len);
        } else if (((b = strnstr(cp, len, healthd)))
                && ((size_t)((b += sizeof(healthd) - 1) - cp) < len)
                && ((b = strnstr(b, len -= b - cp, battery)))
                && ((size_t)((b += sizeof(battery) - 1) - cp) < len)) {
<<<<<<< HEAD
            len -= b - cp;
            // NB: healthd is roughly 150us late, worth the price to deal with
            //     ntp-induced or hardware clock drift.
            // look for " 2???-??-?? ??:??:??.????????? ???"
            for (; len && *b && (*b != '\n'); ++b, --len) {
                if ((b[0] == ' ') && (b[1] == '2') && (b[5] == '-')) {
                    calculateCorrection(now, b + 1, len - 1);
                    break;
                }
            }
=======
            // NB: healthd is roughly 150us late, so we use it instead to
            //     trigger a check for ntp-induced or hardware clock drift.
            log_time real(CLOCK_REALTIME);
            log_time mono(CLOCK_MONOTONIC);
            correction = (real < mono) ? log_time::EPOCH : (real - mono);
>>>>>>> d02e6887
        } else if (((b = strnstr(cp, len, suspendedStr)))
                && ((size_t)((b += sizeof(suspendStr) - 1) - cp) < len)) {
            len -= b - cp;
            log_time real;
            char *endp;
            real.tv_sec = strtol(b, &endp, 10);
            if ((*endp == '.') && ((size_t)(endp - b) < len)) {
                unsigned long multiplier = NS_PER_SEC;
                real.tv_nsec = 0;
                len -= endp - b;
                while (--len && isdigit(*++endp) && (multiplier /= 10)) {
                    real.tv_nsec += (*endp - '0') * multiplier;
                }
                if (reverse) {
                    if (real > correction) {
                        correction = log_time::EPOCH;
                    } else {
                        correction -= real;
                    }
                } else {
                    correction += real;
                }
            }
        }

        convertMonotonicToReal(now);
    } else {
        if (isMonotonic()) {
            now = log_time(CLOCK_MONOTONIC);
        } else {
            now = log_time(CLOCK_REALTIME);
        }
    }
}

pid_t LogKlog::sniffPid(const char *cp, size_t len) {
    while (len) {
        // Mediatek kernels with modified printk
        if (*cp == '[') {
            int pid = 0;
            char dummy;
            if (sscanf(cp, "[%d:%*[a-z_./0-9:A-Z]]%c", &pid, &dummy) == 2) {
                return pid;
            }
            break; // Only the first one
        }
        ++cp;
        --len;
    }
    return 0;
}

// kernel log prefix, convert to a kernel log priority number
static int parseKernelPrio(const char **buf, size_t len) {
    int pri = LOG_USER | LOG_INFO;
    const char *cp = *buf;
    if (len && (*cp == '<')) {
        pri = 0;
        while(--len && isdigit(*++cp)) {
            pri = (pri * 10) + *cp - '0';
        }
        if (len && (*cp == '>')) {
            ++cp;
        } else {
            cp = *buf;
            pri = LOG_USER | LOG_INFO;
        }
        *buf = cp;
    }
    return pri;
}

// Passed the entire SYSLOG_ACTION_READ_ALL buffer and interpret a
// compensated start time.
void LogKlog::synchronize(const char *buf, size_t len) {
    const char *cp = strnstr(buf, len, suspendStr);
    if (!cp) {
        cp = strnstr(buf, len, resumeStr);
        if (!cp) {
            return;
        }
    } else {
        const char *rp = strnstr(buf, len, resumeStr);
        if (rp && (rp < cp)) {
            cp = rp;
        }
    }

    do {
        --cp;
    } while ((cp > buf) && (*cp != '\n'));
    if (*cp == '\n') {
        ++cp;
    }
    parseKernelPrio(&cp, len - (cp - buf));

    log_time now;
    sniffTime(now, &cp, len - (cp - buf), true);

    const char *suspended = strnstr(buf, len, suspendedStr);
    if (!suspended || (suspended > cp)) {
        return;
    }
    cp = suspended;

    do {
        --cp;
    } while ((cp > buf) && (*cp != '\n'));
    if (*cp == '\n') {
        ++cp;
    }
    parseKernelPrio(&cp, len - (cp - buf));

    sniffTime(now, &cp, len - (cp - buf), true);
}

// Convert kernel log priority number into an Android Logger priority number
static int convertKernelPrioToAndroidPrio(int pri) {
    switch(pri & LOG_PRIMASK) {
    case LOG_EMERG:
        // FALLTHRU
    case LOG_ALERT:
        // FALLTHRU
    case LOG_CRIT:
        return ANDROID_LOG_FATAL;

    case LOG_ERR:
        return ANDROID_LOG_ERROR;

    case LOG_WARNING:
        return ANDROID_LOG_WARN;

    default:
        // FALLTHRU
    case LOG_NOTICE:
        // FALLTHRU
    case LOG_INFO:
        break;

    case LOG_DEBUG:
        return ANDROID_LOG_DEBUG;
    }

    return ANDROID_LOG_INFO;
}

static const char *strnrchr(const char *s, size_t len, char c) {
  const char *save = NULL;
  for (;len; ++s, len--) {
    if (*s == c) {
      save = s;
    }
  }
  return save;
}

//
// log a message into the kernel log buffer
//
// Filter rules to parse <PRI> <TIME> <tag> and <message> in order for
// them to appear correct in the logcat output:
//
// LOG_KERN (0):
// <PRI>[<TIME>] <tag> ":" <message>
// <PRI>[<TIME>] <tag> <tag> ":" <message>
// <PRI>[<TIME>] <tag> <tag>_work ":" <message>
// <PRI>[<TIME>] <tag> '<tag>.<num>' ":" <message>
// <PRI>[<TIME>] <tag> '<tag><num>' ":" <message>
// <PRI>[<TIME>] <tag>_host '<tag>.<num>' ":" <message>
// (unimplemented) <PRI>[<TIME>] <tag> '<num>.<tag>' ":" <message>
// <PRI>[<TIME>] "[INFO]"<tag> : <message>
// <PRI>[<TIME>] "------------[ cut here ]------------"   (?)
// <PRI>[<TIME>] "---[ end trace 3225a3070ca3e4ac ]---"   (?)
// LOG_USER, LOG_MAIL, LOG_DAEMON, LOG_AUTH, LOG_SYSLOG, LOG_LPR, LOG_NEWS
// LOG_UUCP, LOG_CRON, LOG_AUTHPRIV, LOG_FTP:
// <PRI+TAG>[<TIME>] (see sys/syslog.h)
// Observe:
//  Minimum tag length = 3   NB: drops things like r5:c00bbadf, but allow PM:
//  Maximum tag words = 2
//  Maximum tag length = 16  NB: we are thinking of how ugly logcat can get.
//  Not a Tag if there is no message content.
//  leading additional spaces means no tag, inherit last tag.
//  Not a Tag if <tag>: is "ERROR:", "WARNING:", "INFO:" or "CPU:"
// Drop:
//  empty messages
//  messages with ' audit(' in them if auditd is running
//  logd.klogd:
// return -1 if message logd.klogd: <signature>
//
int LogKlog::log(const char *buf, size_t len) {
    if (auditd && strnstr(buf, len, " audit(")) {
        return 0;
    }

    const char *p = buf;
    int pri = parseKernelPrio(&p, len);

    log_time now;
    sniffTime(now, &p, len - (p - buf), false);

    // sniff for start marker
    const char klogd_message[] = "logd.klogd: ";
    const char *start = strnstr(p, len - (p - buf), klogd_message);
    if (start) {
        uint64_t sig = strtoll(start + sizeof(klogd_message) - 1, NULL, 10);
        if (sig == signature.nsec()) {
            if (initialized) {
                enableLogging = true;
            } else {
                enableLogging = false;
            }
            return -1;
        }
        return 0;
    }

    if (!enableLogging) {
        return 0;
    }

    // Parse pid, tid and uid
    const pid_t pid = sniffPid(p, len - (p - buf));
    const pid_t tid = pid;
    const uid_t uid = pid ? logbuf->pidToUid(pid) : 0;

    // Parse (rules at top) to pull out a tag from the incoming kernel message.
    // Some may view the following as an ugly heuristic, the desire is to
    // beautify the kernel logs into an Android Logging format; the goal is
    // admirable but costly.
<<<<<<< HEAD
    while ((isspace(*p) || !*p) && (p < &buf[len])) {
=======
    while ((p < &buf[len]) && (isspace(*p) || !*p)) {
>>>>>>> d02e6887
        ++p;
    }
    if (p >= &buf[len]) { // timestamp, no content
        return 0;
    }
    start = p;
    const char *tag = "";
    const char *etag = tag;
    size_t taglen = len - (p - buf);
    if (!isspace(*p) && *p) {
        const char *bt, *et, *cp;

        bt = p;
<<<<<<< HEAD
        if (!fast<strncmp>(p, "[INFO]", 6)) {
=======
        if ((taglen >= 6) && !fast<strncmp>(p, "[INFO]", 6)) {
>>>>>>> d02e6887
            // <PRI>[<TIME>] "[INFO]"<tag> ":" message
            bt = p + 6;
            taglen -= 6;
        }
        for(et = bt; taglen && *et && (*et != ':') && !isspace(*et); ++et, --taglen) {
           // skip ':' within [ ... ]
           if (*et == '[') {
               while (taglen && *et && *et != ']') {
                   ++et;
                   --taglen;
               }
            }
        }
        for(cp = et; taglen && isspace(*cp); ++cp, --taglen);
        size_t size;

        if (*cp == ':') {
            // One Word
            tag = bt;
            etag = et;
            p = cp + 1;
        } else if (taglen) {
            size = et - bt;
<<<<<<< HEAD
            if ((*bt == *cp) && fast<strncmp>(bt + 1, cp + 1, size - 1)) {
=======
            if ((taglen > size) &&   // enough space for match plus trailing :
                    (*bt == *cp) &&  // ubber fast<strncmp> pair
                    fast<strncmp>(bt + 1, cp + 1, size - 1)) {
>>>>>>> d02e6887
                // <PRI>[<TIME>] <tag>_host '<tag>.<num>' : message
                if (!fast<strncmp>(bt + size - 5, "_host", 5)
                        && !fast<strncmp>(bt + 1, cp + 1, size - 6)) {
                    const char *b = cp;
                    cp += size - 5;
                    taglen -= size - 5;
                    if (*cp == '.') {
                        while (--taglen && !isspace(*++cp) && (*cp != ':'));
                        const char *e;
                        for(e = cp; taglen && isspace(*cp); ++cp, --taglen);
                        if (*cp == ':') {
                            tag = b;
                            etag = e;
                            p = cp + 1;
                        }
                    }
                } else {
                    while (--taglen && !isspace(*++cp) && (*cp != ':'));
                    const char *e;
                    for(e = cp; taglen && isspace(*cp); ++cp, --taglen);
                    // Two words
                    if (*cp == ':') {
                        tag = bt;
                        etag = e;
                        p = cp + 1;
                    }
                }
            } else if (isspace(cp[size])) {
                cp += size;
                taglen -= size;
                while (--taglen && isspace(*++cp));
                // <PRI>[<TIME>] <tag> <tag> : message
                if (*cp == ':') {
                    tag = bt;
                    etag = et;
                    p = cp + 1;
                }
            } else if (cp[size] == ':') {
                // <PRI>[<TIME>] <tag> <tag> : message
                tag = bt;
                etag = et;
                p = cp + size + 1;
            } else if ((cp[size] == '.') || isdigit(cp[size])) {
                // <PRI>[<TIME>] <tag> '<tag>.<num>' : message
                // <PRI>[<TIME>] <tag> '<tag><num>' : message
                const char *b = cp;
                cp += size;
                taglen -= size;
                while (--taglen && !isspace(*++cp) && (*cp != ':'));
                const char *e = cp;
                while (taglen && isspace(*cp)) {
                    ++cp;
                    --taglen;
                }
                if (*cp == ':') {
                    tag = b;
                    etag = e;
                    p = cp + 1;
                }
            } else {
                while (--taglen && !isspace(*++cp) && (*cp != ':'));
                const char *e = cp;
                while (taglen && isspace(*cp)) {
                    ++cp;
                    --taglen;
                }
                // Two words
                if (*cp == ':') {
                    tag = bt;
                    etag = e;
                    p = cp + 1;
                }
            }
        } /* else no tag */
        size = etag - tag;
        if ((size <= 1)
            // register names like x9
                || ((size == 2) && (isdigit(tag[0]) || isdigit(tag[1])))
            // register names like x18 but not driver names like en0
                || ((size == 3) && (isdigit(tag[1]) && isdigit(tag[2])))
            // blacklist
                || ((size == 3) && !fast<strncmp>(tag, "CPU", 3))
                || ((size == 7) && !fast<strncasecmp>(tag, "WARNING", 7))
                || ((size == 5) && !fast<strncasecmp>(tag, "ERROR", 5))
                || ((size == 4) && !fast<strncasecmp>(tag, "INFO", 4))) {
            p = start;
            etag = tag = "";
        }
    }
    // Suppress additional stutter in tag:
    //   eg: [143:healthd]healthd -> [143:healthd]
    taglen = etag - tag;
    // Mediatek-special printk induced stutter
    const char *mp = strnrchr(tag, ']', taglen);
    if (mp && (++mp < etag)) {
        size_t s = etag - mp;
        if (((s + s) < taglen) && !fast<memcmp>(mp, mp - 1 - s, s)) {
            taglen = mp - tag;
        }
    }
    // Deal with sloppy and simplistic harmless p = cp + 1 etc above.
    if (len < (size_t)(p - buf)) {
        p = &buf[len];
    }
    // skip leading space
<<<<<<< HEAD
    while ((isspace(*p) || !*p) && (p < &buf[len])) {
=======
    while ((p < &buf[len]) && (isspace(*p) || !*p)) {
>>>>>>> d02e6887
        ++p;
    }
    // truncate trailing space or nuls
    size_t b = len - (p - buf);
    while (b && (isspace(p[b-1]) || !p[b-1])) {
        --b;
    }
    // trick ... allow tag with empty content to be logged. log() drops empty
    if (!b && taglen) {
        p = " ";
        b = 1;
    }
<<<<<<< HEAD
    if (b > LOGGER_ENTRY_MAX_PAYLOAD) {
        b = LOGGER_ENTRY_MAX_PAYLOAD;
    }
    size_t n = 1 + taglen + 1 + b + 1;
    int rc = n;
    if ((taglen > n) || (b > n)) { // Can not happen ...
        rc = -EINVAL;
        return rc;
    }

=======
    // paranoid sanity check, can not happen ...
    if (b > LOGGER_ENTRY_MAX_PAYLOAD) {
        b = LOGGER_ENTRY_MAX_PAYLOAD;
    }
    if (taglen > LOGGER_ENTRY_MAX_PAYLOAD) {
        taglen = LOGGER_ENTRY_MAX_PAYLOAD;
    }
    // calculate buffer copy requirements
    size_t n = 1 + taglen + 1 + b + 1;
    // paranoid sanity check, first two just can not happen ...
    if ((taglen > n) || (b > n) || (n > USHRT_MAX)) {
        return -EINVAL;
    }

    // Careful.
    // We are using the stack to house the log buffer for speed reasons.
    // If we malloc'd this buffer, we could get away without n's USHRT_MAX
    // test above, but we would then required a max(n, USHRT_MAX) as
    // truncating length argument to logbuf->log() below. Gain is protection
    // of stack sanity and speedup, loss is truncated long-line content.
>>>>>>> d02e6887
    char newstr[n];
    char *np = newstr;

    // Convert priority into single-byte Android logger priority
    *np = convertKernelPrioToAndroidPrio(pri);
    ++np;

    // Copy parsed tag following priority
    memcpy(np, tag, taglen);
    np += taglen;
    *np = '\0';
    ++np;

    // Copy main message to the remainder
    memcpy(np, p, b);
    np[b] = '\0';

    if (!isMonotonic()) {
        // Watch out for singular race conditions with timezone causing near
        // integer quarter-hour jumps in the time and compensate accordingly.
        // Entries will be temporal within near_seconds * 2. b/21868540
        static uint32_t vote_time[3];
        vote_time[2] = vote_time[1];
        vote_time[1] = vote_time[0];
        vote_time[0] = now.tv_sec;

        if (vote_time[1] && vote_time[2]) {
            static const unsigned near_seconds = 10;
            static const unsigned timezones_seconds = 900;
            int diff0 = (vote_time[0] - vote_time[1]) / near_seconds;
            unsigned abs0 = (diff0 < 0) ? -diff0 : diff0;
            int diff1 = (vote_time[1] - vote_time[2]) / near_seconds;
            unsigned abs1 = (diff1 < 0) ? -diff1 : diff1;
            if ((abs1 <= 1) && // last two were in agreement on timezone
                    ((abs0 + 1) % (timezones_seconds / near_seconds)) <= 2) {
                abs0 = (abs0 + 1) / (timezones_seconds / near_seconds) *
                                     timezones_seconds;
                now.tv_sec -= (diff0 < 0) ? -abs0 : abs0;
            }
        }
    }

    // Log message
<<<<<<< HEAD
    rc = logbuf->log(LOG_ID_KERNEL, now, uid, pid, tid, newstr,
                     (n <= USHRT_MAX) ? (unsigned short) n : USHRT_MAX);
=======
    int rc = logbuf->log(LOG_ID_KERNEL, now, uid, pid, tid, newstr,
                         (unsigned short) n);
>>>>>>> d02e6887

    // notify readers
    if (!rc) {
        reader->notifyNewLog();
    }

    return rc;
}<|MERGE_RESOLUTION|>--- conflicted
+++ resolved
@@ -278,11 +278,7 @@
                                   size_t len) {
     log_time real;
     const char *ep = real.strptime(real_string, "%Y-%m-%d %H:%M:%S.%09q UTC");
-<<<<<<< HEAD
-    if (!ep || (ep > &real_string[len])) {
-=======
     if (!ep || (ep > &real_string[len]) || (real > log_time(CLOCK_REALTIME))) {
->>>>>>> d02e6887
         return;
     }
     // kernel report UTC, log_time::strptime is localtime from calendar.
@@ -308,7 +304,6 @@
 static const char suspendStr[] = "PM: suspend entry ";
 static const char resumeStr[] = "PM: suspend exit ";
 static const char suspendedStr[] = "Suspended for ";
-<<<<<<< HEAD
 
 static const char *strnstr(const char *s, size_t len, const char *needle) {
     char c;
@@ -338,60 +333,21 @@
     if (cp && (cp >= &(*buf)[len])) {
         cp = NULL;
     }
-    len -= cp - *buf;
     if (cp) {
         static const char healthd[] = "healthd";
         static const char battery[] = ": battery ";
 
-=======
-
-static const char *strnstr(const char *s, size_t len, const char *needle) {
-    char c;
-
-    if (!len) {
-        return NULL;
-    }
-    if ((c = *needle++) != 0) {
-        size_t needleLen = strlen(needle);
-        do {
-            do {
-                if (len <= needleLen) {
-                    return NULL;
-                }
-                --len;
-            } while (*s++ != c);
-        } while (fast<memcmp>(s, needle, needleLen));
-        s--;
-    }
-    return s;
-}
-
-void LogKlog::sniffTime(log_time &now,
-                        const char **buf, size_t len,
-                        bool reverse) {
-    const char *cp = now.strptime(*buf, "[ %s.%q]");
-    if (cp && (cp >= &(*buf)[len])) {
-        cp = NULL;
-    }
-    if (cp) {
-        static const char healthd[] = "healthd";
-        static const char battery[] = ": battery ";
-
         len -= cp - *buf;
->>>>>>> d02e6887
         if (len && isspace(*cp)) {
             ++cp;
             --len;
         }
         *buf = cp;
 
-<<<<<<< HEAD
-=======
         if (isMonotonic()) {
             return;
         }
 
->>>>>>> d02e6887
         const char *b;
         if (((b = strnstr(cp, len, suspendStr)))
                 && ((size_t)((b += sizeof(suspendStr) - 1) - cp) < len)) {
@@ -405,24 +361,11 @@
                 && ((size_t)((b += sizeof(healthd) - 1) - cp) < len)
                 && ((b = strnstr(b, len -= b - cp, battery)))
                 && ((size_t)((b += sizeof(battery) - 1) - cp) < len)) {
-<<<<<<< HEAD
-            len -= b - cp;
-            // NB: healthd is roughly 150us late, worth the price to deal with
-            //     ntp-induced or hardware clock drift.
-            // look for " 2???-??-?? ??:??:??.????????? ???"
-            for (; len && *b && (*b != '\n'); ++b, --len) {
-                if ((b[0] == ' ') && (b[1] == '2') && (b[5] == '-')) {
-                    calculateCorrection(now, b + 1, len - 1);
-                    break;
-                }
-            }
-=======
             // NB: healthd is roughly 150us late, so we use it instead to
             //     trigger a check for ntp-induced or hardware clock drift.
             log_time real(CLOCK_REALTIME);
             log_time mono(CLOCK_MONOTONIC);
             correction = (real < mono) ? log_time::EPOCH : (real - mono);
->>>>>>> d02e6887
         } else if (((b = strnstr(cp, len, suspendedStr)))
                 && ((size_t)((b += sizeof(suspendStr) - 1) - cp) < len)) {
             len -= b - cp;
@@ -652,11 +595,7 @@
     // Some may view the following as an ugly heuristic, the desire is to
     // beautify the kernel logs into an Android Logging format; the goal is
     // admirable but costly.
-<<<<<<< HEAD
-    while ((isspace(*p) || !*p) && (p < &buf[len])) {
-=======
     while ((p < &buf[len]) && (isspace(*p) || !*p)) {
->>>>>>> d02e6887
         ++p;
     }
     if (p >= &buf[len]) { // timestamp, no content
@@ -670,11 +609,7 @@
         const char *bt, *et, *cp;
 
         bt = p;
-<<<<<<< HEAD
-        if (!fast<strncmp>(p, "[INFO]", 6)) {
-=======
         if ((taglen >= 6) && !fast<strncmp>(p, "[INFO]", 6)) {
->>>>>>> d02e6887
             // <PRI>[<TIME>] "[INFO]"<tag> ":" message
             bt = p + 6;
             taglen -= 6;
@@ -698,13 +633,9 @@
             p = cp + 1;
         } else if (taglen) {
             size = et - bt;
-<<<<<<< HEAD
-            if ((*bt == *cp) && fast<strncmp>(bt + 1, cp + 1, size - 1)) {
-=======
             if ((taglen > size) &&   // enough space for match plus trailing :
                     (*bt == *cp) &&  // ubber fast<strncmp> pair
                     fast<strncmp>(bt + 1, cp + 1, size - 1)) {
->>>>>>> d02e6887
                 // <PRI>[<TIME>] <tag>_host '<tag>.<num>' : message
                 if (!fast<strncmp>(bt + size - 5, "_host", 5)
                         && !fast<strncmp>(bt + 1, cp + 1, size - 6)) {
@@ -810,11 +741,7 @@
         p = &buf[len];
     }
     // skip leading space
-<<<<<<< HEAD
-    while ((isspace(*p) || !*p) && (p < &buf[len])) {
-=======
     while ((p < &buf[len]) && (isspace(*p) || !*p)) {
->>>>>>> d02e6887
         ++p;
     }
     // truncate trailing space or nuls
@@ -827,18 +754,6 @@
         p = " ";
         b = 1;
     }
-<<<<<<< HEAD
-    if (b > LOGGER_ENTRY_MAX_PAYLOAD) {
-        b = LOGGER_ENTRY_MAX_PAYLOAD;
-    }
-    size_t n = 1 + taglen + 1 + b + 1;
-    int rc = n;
-    if ((taglen > n) || (b > n)) { // Can not happen ...
-        rc = -EINVAL;
-        return rc;
-    }
-
-=======
     // paranoid sanity check, can not happen ...
     if (b > LOGGER_ENTRY_MAX_PAYLOAD) {
         b = LOGGER_ENTRY_MAX_PAYLOAD;
@@ -859,7 +774,6 @@
     // test above, but we would then required a max(n, USHRT_MAX) as
     // truncating length argument to logbuf->log() below. Gain is protection
     // of stack sanity and speedup, loss is truncated long-line content.
->>>>>>> d02e6887
     char newstr[n];
     char *np = newstr;
 
@@ -903,13 +817,8 @@
     }
 
     // Log message
-<<<<<<< HEAD
-    rc = logbuf->log(LOG_ID_KERNEL, now, uid, pid, tid, newstr,
-                     (n <= USHRT_MAX) ? (unsigned short) n : USHRT_MAX);
-=======
     int rc = logbuf->log(LOG_ID_KERNEL, now, uid, pid, tid, newstr,
                          (unsigned short) n);
->>>>>>> d02e6887
 
     // notify readers
     if (!rc) {
