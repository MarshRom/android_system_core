--- conflicted
+++ resolved
@@ -34,12 +34,10 @@
 public:
     LogAudit(LogBuffer *buf, LogReader *reader, int fdDmesg);
     int log(char *buf, size_t len);
-<<<<<<< HEAD
-=======
+
     bool isMonotonic() { return logbuf->isMonotonic(); }
     void allowSafeMode(bool allow = true) { rebootToSafeMode = allow; }
->>>>>>> d02e6887
-
+    
 protected:
     virtual bool onDataAvailable(SocketClient *cli);
 
