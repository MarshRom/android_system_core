--- conflicted
+++ resolved
@@ -131,17 +131,10 @@
         size_t len = strlen(name + 1);
         if (!strncmp(name + 1, commName + 1, len)) {
             if (commName[len + 1] == '\0') {
-<<<<<<< HEAD
-                free(commName);
-                commName = NULL;
-            } else {
-                free(name);
-=======
                 free(const_cast<char *>(commName));
                 commName = NULL;
             } else {
                 free(const_cast<char *>(name));
->>>>>>> d02e6887
                 name = NULL;
             }
         }
