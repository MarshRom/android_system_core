/*
 * Copyright (C) 2014 The Android Open Source Project
 *
 * Licensed under the Apache License, Version 2.0 (the "License");
 * you may not use this file except in compliance with the License.
 * You may obtain a copy of the License at
 *
 *      http://www.apache.org/licenses/LICENSE-2.0
 *
 * Unless required by applicable law or agreed to in writing, software
 * distributed under the License is distributed on an "AS IS" BASIS,
 * WITHOUT WARRANTIES OR CONDITIONS OF ANY KIND, either express or implied.
 * See the License for the specific language governing permissions and
 * limitations under the License.
 */

#include <fcntl.h>
#include <stdio.h>
#include <string.h>
#include <unistd.h>

#include <log/logger.h>

#include "LogStatistics.h"

LogStatistics::LogStatistics() : enable(false) {
    log_id_for_each(id) {
        mSizes[id] = 0;
        mElements[id] = 0;
        mDroppedElements[id] = 0;
        mSizesTotal[id] = 0;
        mElementsTotal[id] = 0;
    }
}

namespace android {

// caller must own and free character string
char *pidToName(pid_t pid) {
    char *retval = NULL;
    if (pid == 0) { // special case from auditd/klogd for kernel
        retval = strdup("logd");
    } else {
        char buffer[512];
        snprintf(buffer, sizeof(buffer), "/proc/%u/cmdline", pid);
        int fd = open(buffer, O_RDONLY);
        if (fd >= 0) {
            ssize_t ret = read(fd, buffer, sizeof(buffer));
            if (ret > 0) {
                buffer[sizeof(buffer)-1] = '\0';
                // frameworks intermediate state
                if (fast<strcmp>(buffer, "<pre-initialized>")) {
                    retval = strdup(buffer);
                }
            }
            close(fd);
        }
    }
    return retval;
}

}

void LogStatistics::add(LogBufferElement *element) {
    log_id_t log_id = element->getLogId();
    unsigned short size = element->getMsgLen();
    mSizes[log_id] += size;
    ++mElements[log_id];

    mSizesTotal[log_id] += size;
    ++mElementsTotal[log_id];

    if (log_id == LOG_ID_KERNEL) {
        return;
    }

    uidTable[log_id].add(element->getUid(), element);
    if (element->getUid() == AID_SYSTEM) {
        pidSystemTable[log_id].add(element->getPid(), element);
    }

    if (!enable) {
        return;
    }

    pidTable.add(element->getPid(), element);
    tidTable.add(element->getTid(), element);

    uint32_t tag = element->getTag();
    if (tag) {
        if (log_id == LOG_ID_SECURITY) {
            securityTagTable.add(tag, element);
        } else {
            tagTable.add(tag, element);
        }
    }
}

void LogStatistics::subtract(LogBufferElement *element) {
    log_id_t log_id = element->getLogId();
    unsigned short size = element->getMsgLen();
    mSizes[log_id] -= size;
    --mElements[log_id];
    if (element->getDropped()) {
        --mDroppedElements[log_id];
    }

    if (log_id == LOG_ID_KERNEL) {
        return;
    }

    uidTable[log_id].subtract(element->getUid(), element);
    if (element->getUid() == AID_SYSTEM) {
        pidSystemTable[log_id].subtract(element->getPid(), element);
    }

    if (!enable) {
        return;
    }

    pidTable.subtract(element->getPid(), element);
    tidTable.subtract(element->getTid(), element);

    uint32_t tag = element->getTag();
    if (tag) {
        if (log_id == LOG_ID_SECURITY) {
            securityTagTable.subtract(tag, element);
        } else {
            tagTable.subtract(tag, element);
        }
    }
}

// Atomically set an entry to drop
// entry->setDropped(1) must follow this call, caller should do this explicitly.
void LogStatistics::drop(LogBufferElement *element) {
    log_id_t log_id = element->getLogId();
    unsigned short size = element->getMsgLen();
    mSizes[log_id] -= size;
    ++mDroppedElements[log_id];

    uidTable[log_id].drop(element->getUid(), element);
    if (element->getUid() == AID_SYSTEM) {
        pidSystemTable[log_id].drop(element->getPid(), element);
    }

    if (!enable) {
        return;
    }

    pidTable.drop(element->getPid(), element);
    tidTable.drop(element->getTid(), element);
}

// caller must own and free character string
const char *LogStatistics::uidToName(uid_t uid) const {
    // Local hard coded favourites
    if (uid == AID_LOGD) {
        return strdup("auditd");
    }

    // Android hard coded
    const struct android_id_info *info = android_ids;

    for (size_t i = 0; i < android_id_count; ++i) {
        if (info->aid == uid) {
            return strdup(info->name);
        }
        ++info;
    }

    // Parse /data/system/packages.list
    uid_t userId = uid % AID_USER;
    const char *name = android::uidToName(userId);
    if (!name && (userId > (AID_SHARED_GID_START - AID_APP))) {
        name = android::uidToName(userId - (AID_SHARED_GID_START - AID_APP));
    }
    if (name) {
        return name;
    }

    // report uid -> pid(s) -> pidToName if unique
    for(pidTable_t::const_iterator it = pidTable.begin(); it != pidTable.end(); ++it) {
        const PidEntry &entry = it->second;

        if (entry.getUid() == uid) {
            const char *nameTmp = entry.getName();

            if (nameTmp) {
                if (!name) {
<<<<<<< HEAD
                    name = strdup(n);
                } else if (fast<strcmp>(name, n)) {
                    free(name);
=======
                    name = strdup(nameTmp);
                } else if (fast<strcmp>(name, nameTmp)) {
                    free(const_cast<char *>(name));
>>>>>>> d02e6887
                    name = NULL;
                    break;
                }
            }
        }
    }

    // No one
    return name;
}

std::string UidEntry::formatHeader(const std::string &name, log_id_t id) const {
    bool isprune = worstUidEnabledForLogid(id);
    return formatLine(android::base::StringPrintf(
                          name.c_str(), android_log_id_to_name(id)),
                      std::string("Size"),
                      std::string(isprune ? "+/-  Pruned" : ""))
         + formatLine(std::string("UID   PACKAGE"),
                      std::string("BYTES"),
                      std::string(isprune ? "NUM" : ""));
}

std::string UidEntry::format(const LogStatistics &stat, log_id_t id) const {
    uid_t uid = getUid();
    std::string name = android::base::StringPrintf("%u", uid);
    const char *nameTmp = stat.uidToName(uid);
    if (nameTmp) {
        name += android::base::StringPrintf(
            "%*s%s", (int)std::max(6 - name.length(), (size_t)1),
            "", nameTmp);
        free(const_cast<char *>(nameTmp));
    }

    std::string size = android::base::StringPrintf("%zu", getSizes());

    std::string pruned = "";
    if (worstUidEnabledForLogid(id)) {
        size_t totalDropped = 0;
        for (LogStatistics::uidTable_t::const_iterator it = stat.uidTable[id].begin();
                it != stat.uidTable[id].end(); ++it) {
            totalDropped += it->second.getDropped();
        }
        size_t sizes = stat.sizes(id);
        size_t totalSize = stat.sizesTotal(id);
        size_t totalElements = stat.elementsTotal(id);
        float totalVirtualSize = (float)sizes + (float)totalDropped * totalSize
                                / totalElements;
        size_t entrySize = getSizes();
        float virtualEntrySize = entrySize;
        int realPermille = virtualEntrySize * 1000.0 / sizes;
        size_t dropped = getDropped();
        if (dropped) {
            pruned = android::base::StringPrintf("%zu", dropped);
            virtualEntrySize += (float)dropped * totalSize / totalElements;
        }
        int virtualPermille = virtualEntrySize * 1000.0 / totalVirtualSize;
        int permille = (realPermille - virtualPermille) * 1000L
                     / (virtualPermille ?: 1);
        if ((permille < -1) || (1 < permille)) {
            std::string change;
            const char *units = "%";
            const char *prefix = (permille > 0) ? "+" : "";

            if (permille > 999) {
                permille = (permille + 1000) / 100; // Now tenths fold
                units = "X";
                prefix = "";
            }
            if ((-99 < permille) && (permille < 99)) {
                change = android::base::StringPrintf("%s%d.%u%s",
                    prefix,
                    permille / 10,
                    ((permille < 0) ? (-permille % 10) : (permille % 10)),
                    units);
            } else {
                change = android::base::StringPrintf("%s%d%s",
                    prefix,
                    (permille + 5) / 10, units);
            }
            ssize_t spaces = EntryBaseConstants::pruned_len
                           - 2 - pruned.length() - change.length();
            if ((spaces <= 0) && pruned.length()) {
                spaces = 1;
            }
            if (spaces > 0) {
                change += android::base::StringPrintf("%*s", (int)spaces, "");
            }
            pruned = change + pruned;
        }
    }

    std::string output = formatLine(name, size, pruned);

    if (uid != AID_SYSTEM) {
        return output;
    }

    static const size_t maximum_sorted_entries = 32;
    std::unique_ptr<const PidEntry *[]> sorted
        = stat.pidSystemTable[id].sort(uid, (pid_t)0, maximum_sorted_entries);

    if (!sorted.get()) {
        return output;
    }
    std::string byPid;
    size_t index;
    bool hasDropped = false;
    for (index = 0; index < maximum_sorted_entries; ++index) {
        const PidEntry *entry = sorted[index];
        if (!entry) {
            break;
        }
        if (entry->getSizes() <= (getSizes() / 100)) {
            break;
        }
        if (entry->getDropped()) {
            hasDropped = true;
        }
        byPid += entry->format(stat, id);
    }
    if (index > 1) { // print this only if interesting
        std::string ditto("\" ");
        output += formatLine(std::string("  PID/UID   COMMAND LINE"),
                             ditto, hasDropped ? ditto : std::string(""));
        output += byPid;
    }

    return output;
}

std::string PidEntry::formatHeader(const std::string &name, log_id_t /* id */) const {
    return formatLine(name,
                      std::string("Size"),
                      std::string("Pruned"))
         + formatLine(std::string("  PID/UID   COMMAND LINE"),
                      std::string("BYTES"),
                      std::string("NUM"));
}

std::string PidEntry::format(const LogStatistics &stat, log_id_t /* id */) const {
    uid_t uid = getUid();
    pid_t pid = getPid();
    std::string name = android::base::StringPrintf("%5u/%u", pid, uid);
    const char *nameTmp = getName();
    if (nameTmp) {
        name += android::base::StringPrintf(
            "%*s%s", (int)std::max(12 - name.length(), (size_t)1),
            "", nameTmp);
    } else if ((nameTmp = stat.uidToName(uid))) {
        name += android::base::StringPrintf(
            "%*s%s", (int)std::max(12 - name.length(), (size_t)1),
            "", nameTmp);
        free(const_cast<char *>(nameTmp));
    }

    std::string size = android::base::StringPrintf("%zu",
                                                   getSizes());

    std::string pruned = "";
    size_t dropped = getDropped();
    if (dropped) {
        pruned = android::base::StringPrintf("%zu", dropped);
    }

    return formatLine(name, size, pruned);
}

std::string TidEntry::formatHeader(const std::string &name, log_id_t /* id */) const {
    return formatLine(name,
                      std::string("Size"),
                      std::string("Pruned"))
         + formatLine(std::string("  TID/UID   COMM"),
                      std::string("BYTES"),
                      std::string("NUM"));
}

std::string TidEntry::format(const LogStatistics &stat, log_id_t /* id */) const {
    uid_t uid = getUid();
    std::string name = android::base::StringPrintf("%5u/%u",
                                                   getTid(), uid);
    const char *nameTmp = getName();
    if (nameTmp) {
        name += android::base::StringPrintf(
            "%*s%s", (int)std::max(12 - name.length(), (size_t)1),
            "", nameTmp);
    } else if ((nameTmp = stat.uidToName(uid))) {
        // if we do not have a PID name, lets punt to try UID name?
        name += android::base::StringPrintf(
            "%*s%s", (int)std::max(12 - name.length(), (size_t)1),
            "", nameTmp);
        free(const_cast<char *>(nameTmp));
        // We tried, better to not have a name at all, we still
        // have TID/UID by number to report in any case.
    }

    std::string size = android::base::StringPrintf("%zu",
                                                   getSizes());

    std::string pruned = "";
    size_t dropped = getDropped();
    if (dropped) {
        pruned = android::base::StringPrintf("%zu", dropped);
    }

    return formatLine(name, size, pruned);
}

std::string TagEntry::formatHeader(const std::string &name, log_id_t id) const {
    bool isprune = worstUidEnabledForLogid(id);
    return formatLine(name,
                      std::string("Size"),
                      std::string(isprune ? "Prune" : ""))
         + formatLine(std::string("    TAG/UID   TAGNAME"),
                      std::string("BYTES"),
                      std::string(isprune ? "NUM" : ""));
}

std::string TagEntry::format(const LogStatistics & /* stat */, log_id_t /* id */) const {
    std::string name;
    uid_t uid = getUid();
    if (uid == (uid_t)-1) {
        name = android::base::StringPrintf("%7u",
                                           getKey());
    } else {
        name = android::base::StringPrintf("%7u/%u",
                                           getKey(), uid);
    }
    const char *nameTmp = getName();
    if (nameTmp) {
        name += android::base::StringPrintf(
            "%*s%s", (int)std::max(14 - name.length(), (size_t)1),
            "", nameTmp);
    }

    std::string size = android::base::StringPrintf("%zu",
                                                   getSizes());

    std::string pruned = "";

    return formatLine(name, size, pruned);
}

std::string LogStatistics::format(uid_t uid, pid_t pid,
                                  unsigned int logMask) const {
    static const unsigned short spaces_total = 19;

    // Report on total logging, current and for all time

    std::string output = "size/num";
    size_t oldLength;
    short spaces = 1;

    log_id_for_each(id) {
        if (!(logMask & (1 << id))) {
            continue;
        }
        oldLength = output.length();
        if (spaces < 0) {
            spaces = 0;
        }
        output += android::base::StringPrintf("%*s%s", spaces, "",
                                              android_log_id_to_name(id));
        spaces += spaces_total + oldLength - output.length();
    }

    spaces = 4;
    output += "\nTotal";

    log_id_for_each(id) {
        if (!(logMask & (1 << id))) {
            continue;
        }
        oldLength = output.length();
        if (spaces < 0) {
            spaces = 0;
        }
        output += android::base::StringPrintf("%*s%zu/%zu", spaces, "",
                                              sizesTotal(id),
                                              elementsTotal(id));
        spaces += spaces_total + oldLength - output.length();
    }

    spaces = 6;
    output += "\nNow";

    log_id_for_each(id) {
        if (!(logMask & (1 << id))) {
            continue;
        }

        size_t els = elements(id);
        if (els) {
            oldLength = output.length();
            if (spaces < 0) {
                spaces = 0;
            }
            output += android::base::StringPrintf("%*s%zu/%zu", spaces, "",
                                                  sizes(id), els);
            spaces -= output.length() - oldLength;
        }
        spaces += spaces_total;
    }

    // Report on Chattiest

    std::string name;

    // Chattiest by application (UID)
    log_id_for_each(id) {
        if (!(logMask & (1 << id))) {
            continue;
        }

        name = (uid == AID_ROOT)
            ? "Chattiest UIDs in %s log buffer:"
            : "Logging for your UID in %s log buffer:";
        output += uidTable[id].format(*this, uid, pid, name, id);
    }

    if (enable) {
        name = ((uid == AID_ROOT) && !pid)
            ? "Chattiest PIDs:"
            : "Logging for this PID:";
        output += pidTable.format(*this, uid, pid, name);
        name = "Chattiest TIDs";
        if (pid) {
            name += android::base::StringPrintf(" for PID %d", pid);
        }
        name += ":";
        output += tidTable.format(*this, uid, pid, name);
    }

    if (enable && (logMask & (1 << LOG_ID_EVENTS))) {
        name = "Chattiest events log buffer TAGs";
        if (pid) {
            name += android::base::StringPrintf(" for PID %d", pid);
        }
        name += ":";
        output += tagTable.format(*this, uid, pid, name, LOG_ID_EVENTS);
    }

    if (enable && (logMask & (1 << LOG_ID_SECURITY))) {
        name = "Chattiest security log buffer TAGs";
        if (pid) {
            name += android::base::StringPrintf(" for PID %d", pid);
        }
        name += ":";
        output += securityTagTable.format(*this, uid, pid, name, LOG_ID_SECURITY);
    }

    return output;
}

namespace android {

uid_t pidToUid(pid_t pid) {
    char buffer[512];
    snprintf(buffer, sizeof(buffer), "/proc/%u/status", pid);
    FILE *fp = fopen(buffer, "r");
    if (fp) {
        while (fgets(buffer, sizeof(buffer), fp)) {
            int uid;
            if (sscanf(buffer, "Uid: %d", &uid) == 1) {
                fclose(fp);
                return uid;
            }
        }
        fclose(fp);
    }
    return AID_LOGD; // associate this with the logger
}

}

uid_t LogStatistics::pidToUid(pid_t pid) {
    return pidTable.add(pid)->second.getUid();
}

// caller must free character string
const char *LogStatistics::pidToName(pid_t pid) const {
    // An inconvenient truth ... getName() can alter the object
    pidTable_t &writablePidTable = const_cast<pidTable_t &>(pidTable);
    const char *name = writablePidTable.add(pid)->second.getName();
    if (!name) {
        return NULL;
    }
    return strdup(name);
}<|MERGE_RESOLUTION|>--- conflicted
+++ resolved
@@ -188,15 +188,9 @@
 
             if (nameTmp) {
                 if (!name) {
-<<<<<<< HEAD
-                    name = strdup(n);
-                } else if (fast<strcmp>(name, n)) {
-                    free(name);
-=======
                     name = strdup(nameTmp);
                 } else if (fast<strcmp>(name, nameTmp)) {
                     free(const_cast<char *>(name));
->>>>>>> d02e6887
                     name = NULL;
                     break;
                 }
