--- conflicted
+++ resolved
@@ -373,11 +373,7 @@
     }
     buf[--len] = '\0';
 
-<<<<<<< HEAD
-    if (kl) {
-=======
     if (kl && kl->isMonotonic()) {
->>>>>>> d02e6887
         kl->synchronize(buf.get(), len);
     }
 
