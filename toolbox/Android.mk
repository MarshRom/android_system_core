LOCAL_PATH:= $(call my-dir)


common_cflags := \
    -Werror -Wno-unused-parameter -Wno-unused-const-variable \
    -I$(LOCAL_PATH)/upstream-netbsd/include/ \
    -include bsd-compatibility.h \


include $(CLEAR_VARS)
LOCAL_SRC_FILES := \
    upstream-netbsd/bin/dd/args.c \
    upstream-netbsd/bin/dd/conv.c \
    upstream-netbsd/bin/dd/dd.c \
    upstream-netbsd/bin/dd/dd_hostops.c \
    upstream-netbsd/bin/dd/misc.c \
    upstream-netbsd/bin/dd/position.c \
    upstream-netbsd/lib/libc/gen/getbsize.c \
    upstream-netbsd/lib/libc/gen/humanize_number.c \
    upstream-netbsd/lib/libc/stdlib/strsuftoll.c \
    upstream-netbsd/lib/libc/string/swab.c \
    upstream-netbsd/lib/libutil/raise_default_signal.c
LOCAL_CFLAGS += $(common_cflags) -Dmain=dd_main -DNO_CONV
LOCAL_MODULE := libtoolbox_dd
include $(BUILD_STATIC_LIBRARY)


include $(CLEAR_VARS)

BSD_TOOLS := \
    dd \

OUR_TOOLS := \
    getevent \
    iftop \
    ioctl \
    log \
<<<<<<< HEAD
    ls \
=======
>>>>>>> d02e6887
    nandread \
    newfs_msdos \
    ps \
    prlimit \
<<<<<<< HEAD
    restart \
=======
>>>>>>> d02e6887
    sendevent \
    start \
    stop \
    top \

ALL_TOOLS = $(BSD_TOOLS) $(OUR_TOOLS)

LOCAL_SRC_FILES := \
    start_stop.cpp \
    toolbox.c \
    $(patsubst %,%.c,$(OUR_TOOLS)) \

LOCAL_CFLAGS += $(common_cflags)
LOCAL_CONLYFLAGS += -std=gnu99

LOCAL_SHARED_LIBRARIES := \
    liblog \
    libcutils \
    libselinux \

LOCAL_WHOLE_STATIC_LIBRARIES := $(patsubst %,libtoolbox_%,$(BSD_TOOLS))

LOCAL_MODULE := toolbox

# Install the symlinks.
LOCAL_POST_INSTALL_CMD := $(hide) $(foreach t,$(ALL_TOOLS),ln -sf toolbox $(TARGET_OUT)/bin/$(t);)

# Including this will define $(intermediates).
#
include $(BUILD_EXECUTABLE)

$(LOCAL_PATH)/toolbox.c: $(intermediates)/tools.h

TOOLS_H := $(intermediates)/tools.h
$(TOOLS_H): PRIVATE_TOOLS := $(ALL_TOOLS)
$(TOOLS_H): PRIVATE_CUSTOM_TOOL = echo "/* file generated automatically */" > $@ ; for t in $(PRIVATE_TOOLS) ; do echo "TOOL($$t)" >> $@ ; done
$(TOOLS_H): $(LOCAL_PATH)/Android.mk
$(TOOLS_H):
	$(transform-generated-source)

$(LOCAL_PATH)/getevent.c: $(intermediates)/input.h-labels.h

UAPI_INPUT_EVENT_CODES_H := bionic/libc/kernel/uapi/linux/input-event-codes.h
INPUT_H_LABELS_H := $(intermediates)/input.h-labels.h
$(INPUT_H_LABELS_H): PRIVATE_LOCAL_PATH := $(LOCAL_PATH)
# The PRIVATE_CUSTOM_TOOL line uses = to evaluate the output path late.
# We copy the input path so it can't be accidentally modified later.
$(INPUT_H_LABELS_H): PRIVATE_UAPI_INPUT_EVENT_CODES_H := $(UAPI_INPUT_EVENT_CODES_H)
$(INPUT_H_LABELS_H): PRIVATE_CUSTOM_TOOL = $(PRIVATE_LOCAL_PATH)/generate-input.h-labels.py $(PRIVATE_UAPI_INPUT_EVENT_CODES_H) > $@
# The dependency line though gets evaluated now, so the PRIVATE_ copy doesn't exist yet,
# and the original can't yet have been modified, so this is both sufficient and necessary.
$(INPUT_H_LABELS_H): $(LOCAL_PATH)/Android.mk $(LOCAL_PATH)/generate-input.h-labels.py $(UAPI_INPUT_EVENT_CODES_H)
$(INPUT_H_LABELS_H):
	$(transform-generated-source)

# We only want 'r' on userdebug and eng builds.
include $(CLEAR_VARS)
LOCAL_SRC_FILES := r.c
LOCAL_CFLAGS += $(common_cflags)
LOCAL_MODULE := r
LOCAL_MODULE_TAGS := debug
include $(BUILD_EXECUTABLE)


# We build BSD grep separately, so it can provide egrep and fgrep too.
include $(CLEAR_VARS)
LOCAL_SRC_FILES := \
    upstream-netbsd/usr.bin/grep/fastgrep.c \
    upstream-netbsd/usr.bin/grep/file.c \
    upstream-netbsd/usr.bin/grep/grep.c \
    upstream-netbsd/usr.bin/grep/queue.c \
    upstream-netbsd/usr.bin/grep/util.c
LOCAL_CFLAGS += $(common_cflags)
LOCAL_MODULE := grep
LOCAL_POST_INSTALL_CMD := $(hide) $(foreach t,egrep fgrep,ln -sf grep $(TARGET_OUT)/bin/$(t);)
include $(BUILD_EXECUTABLE)<|MERGE_RESOLUTION|>--- conflicted
+++ resolved
@@ -35,18 +35,12 @@
     iftop \
     ioctl \
     log \
-<<<<<<< HEAD
     ls \
-=======
->>>>>>> d02e6887
     nandread \
     newfs_msdos \
     ps \
     prlimit \
-<<<<<<< HEAD
     restart \
-=======
->>>>>>> d02e6887
     sendevent \
     start \
     stop \
