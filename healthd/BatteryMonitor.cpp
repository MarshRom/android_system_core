--- conflicted
+++ resolved
@@ -191,12 +191,9 @@
     props.chargerDockAcOnline = false;
     props.batteryStatus = BATTERY_STATUS_UNKNOWN;
     props.batteryHealth = BATTERY_HEALTH_UNKNOWN;
-<<<<<<< HEAD
+    props.maxChargingCurrent = 0;
     props.dockBatteryStatus = BATTERY_STATUS_UNKNOWN;
     props.dockBatteryHealth = BATTERY_HEALTH_UNKNOWN;
-=======
-    props.maxChargingCurrent = 0;
->>>>>>> f7f765fd
 
     if (!mHealthdConfig->batteryPresentPath.isEmpty())
         props.batteryPresent = getBooleanField(mHealthdConfig->batteryPresentPath);
@@ -301,29 +298,23 @@
                                 KLOG_WARNING(LOG_TAG, "%s: Unknown power supply type\n",
                                              name);
                             }
+                            path.clear();
+                            path.appendFormat("%s/%s/current_max", POWER_SUPPLY_SYSFS_PATH,
+                                           name);
+                            if (access(path.string(), R_OK) == 0) {
+                                int maxChargingCurrent = getIntField(path);
+                                if (props.maxChargingCurrent < maxChargingCurrent) {
+                                       props.maxChargingCurrent = maxChargingCurrent;
+                                }
+                           }
                         }
                     }
                 }
-<<<<<<< HEAD
                 break;
             } //switch
         } //while
         closedir(dir);
     }//else
-=======
-                path.clear();
-                path.appendFormat("%s/%s/current_max", POWER_SUPPLY_SYSFS_PATH,
-                                  mChargerNames[i].string());
-                if (access(path.string(), R_OK) == 0) {
-                    int maxChargingCurrent = getIntField(path);
-                    if (props.maxChargingCurrent < maxChargingCurrent) {
-                        props.maxChargingCurrent = maxChargingCurrent;
-                    }
-                }
-            }
-        }
-    }
->>>>>>> f7f765fd
 
     logthis = !healthd_board_battery_update(&props);
 
@@ -352,7 +343,6 @@
                  "battery none");
         }
 
-<<<<<<< HEAD
         if (props.dockBatteryPresent) {
             snprintf(dmesglinedock, sizeof(dmesglinedock),
                  "dock-battery [l=%d v=%d t=%s%d.%d h=%d st=%d]",
@@ -374,8 +364,6 @@
                  "dock-battery none");
         }
 
-=======
->>>>>>> f7f765fd
         size_t len = strlen(dmesgline);
         snprintf(dmesgline + len, sizeof(dmesgline) - len, " chg=%s%s%s",
                  props.chargerAcOnline ? "a" : "",
@@ -538,15 +526,9 @@
     int v;
     char vs[128];
 
-<<<<<<< HEAD
-    snprintf(vs, sizeof(vs), "ac: %d usb: %d wireless: %d dock-ac: %d\n",
+    snprintf(vs, sizeof(vs), "ac: %d usb: %d wireless: %d dock-ac: %d current_max: %d\n",
              props.chargerAcOnline, props.chargerUsbOnline,
-             props.chargerWirelessOnline, props.chargerDockAcOnline);
-=======
-    snprintf(vs, sizeof(vs), "ac: %d usb: %d wireless: %d current_max: %d\n",
-             props.chargerAcOnline, props.chargerUsbOnline,
-             props.chargerWirelessOnline, props.maxChargingCurrent);
->>>>>>> f7f765fd
+             props.chargerWirelessOnline, props.chargerDockAcOnline, props.maxChargingCurrent);
     write(fd, vs, strlen(vs));
     snprintf(vs, sizeof(vs), "status: %d health: %d present: %d\n",
              props.batteryStatus, props.batteryHealth, props.batteryPresent);
