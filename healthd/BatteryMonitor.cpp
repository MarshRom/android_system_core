--- conflicted
+++ resolved
@@ -837,15 +837,11 @@
     // and are always plugged into AC mains.
     if (!mChargerNames.size()) {
         KLOG_ERROR(LOG_TAG, "No charger supplies found\n");
-<<<<<<< HEAD
-    if (!mBatteryDevicePresent && !mDockBatteryDevicePresent) {
-=======
         mBatteryFixedCapacity = ALWAYS_PLUGGED_CAPACITY;
         mBatteryFixedTemperature = FAKE_BATTERY_TEMPERATURE;
         mAlwaysPluggedDevice = true;
     }
-    if (!mBatteryDevicePresent) {
->>>>>>> a6116961
+    if (!mBatteryDevicePresent && !mDockBatteryDevicePresent) {
         KLOG_WARNING(LOG_TAG, "No battery devices found\n");
         hc->periodic_chores_interval_fast = -1;
         hc->periodic_chores_interval_slow = -1;
