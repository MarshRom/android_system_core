/*
 * Copyright (C) 2013 The Android Open Source Project
 * Copyright (C) 2015 The CyanogenMod Project
 *
 * Licensed under the Apache License, Version 2.0 (the "License");
 * you may not use this file except in compliance with the License.
 * You may obtain a copy of the License at
 *
 *      http://www.apache.org/licenses/LICENSE-2.0
 *
 * Unless required by applicable law or agreed to in writing, software
 * distributed under the License is distributed on an "AS IS" BASIS,
 * WITHOUT WARRANTIES OR CONDITIONS OF ANY KIND, either express or implied.
 * See the License for the specific language governing permissions and
 * limitations under the License.
 */

#define LOG_TAG "healthd"

#include <healthd/healthd.h>
#include <healthd/BatteryMonitor.h>

#include <dirent.h>
#include <errno.h>
#include <fcntl.h>
#include <stdio.h>
#include <stdlib.h>
#include <sys/types.h>
#include <unistd.h>
#include <memory>

#include <batteryservice/BatteryService.h>
#include <cutils/klog.h>
#include <cutils/properties.h>
#include <utils/Errors.h>
#include <utils/String8.h>
#include <utils/Vector.h>

#define POWER_SUPPLY_SUBSYSTEM "power_supply"
#define POWER_SUPPLY_SYSFS_PATH "/sys/class/" POWER_SUPPLY_SUBSYSTEM
#define FAKE_BATTERY_CAPACITY 42
#define FAKE_BATTERY_TEMPERATURE 424
#define ALWAYS_PLUGGED_CAPACITY 100

namespace android {

struct sysfsStringEnumMap {
    const char* s;
    int val;
};

static int mapSysfsString(const char* str,
                          struct sysfsStringEnumMap map[]) {
    for (int i = 0; map[i].s; i++)
        if (!strcmp(str, map[i].s))
            return map[i].val;

    return -1;
}

static void initBatteryProperties(BatteryProperties* props) {
    props->chargerAcOnline = false;
    props->chargerUsbOnline = false;
    props->chargerWirelessOnline = false;
    props->maxChargingCurrent = 0;
    props->batteryStatus = BATTERY_STATUS_UNKNOWN;
    props->batteryHealth = BATTERY_HEALTH_UNKNOWN;
    props->batteryPresent = false;
    props->batteryLevel = 0;
    props->batteryVoltage = 0;
    props->batteryTemperature = 0;
    props->batteryCurrent = 0;
    props->batteryCycleCount = 0;
    props->batteryFullCharge = 0;
    props->batteryTechnology.clear();
}

BatteryMonitor::BatteryMonitor() : mHealthdConfig(nullptr), mBatteryDevicePresent(false),
    mAlwaysPluggedDevice(false), mBatteryFixedCapacity(0), mBatteryFixedTemperature(0) {
    initBatteryProperties(&props);
}

int BatteryMonitor::getBatteryStatus(const char* status) {
    int ret;
    struct sysfsStringEnumMap batteryStatusMap[] = {
        { "Unknown", BATTERY_STATUS_UNKNOWN },
        { "Charging", BATTERY_STATUS_CHARGING },
        { "Discharging", BATTERY_STATUS_DISCHARGING },
        { "Not charging", BATTERY_STATUS_NOT_CHARGING },
        { "Full", BATTERY_STATUS_FULL },
        { NULL, 0 },
    };

    ret = mapSysfsString(status, batteryStatusMap);
    if (ret < 0) {
        KLOG_WARNING(LOG_TAG, "Unknown battery status '%s'\n", status);
        ret = BATTERY_STATUS_UNKNOWN;
    }

    return ret;
}

int BatteryMonitor::getBatteryHealth(const char* status) {
    int ret;
    struct sysfsStringEnumMap batteryHealthMap[] = {
        { "Unknown", BATTERY_HEALTH_UNKNOWN },
        { "Good", BATTERY_HEALTH_GOOD },
        { "Overheat", BATTERY_HEALTH_OVERHEAT },
        { "Dead", BATTERY_HEALTH_DEAD },
        { "Over voltage", BATTERY_HEALTH_OVER_VOLTAGE },
        { "Unspecified failure", BATTERY_HEALTH_UNSPECIFIED_FAILURE },
        { "Cold", BATTERY_HEALTH_COLD },
        { NULL, 0 },
    };

    ret = mapSysfsString(status, batteryHealthMap);
    if (ret < 0) {
        KLOG_WARNING(LOG_TAG, "Unknown battery health '%s'\n", status);
        ret = BATTERY_HEALTH_UNKNOWN;
    }

    return ret;
}

int BatteryMonitor::readFromFile(const String8& path, char* buf, size_t size) {
    char *cp = NULL;

    if (path.isEmpty())
        return -1;
    int fd = open(path.string(), O_RDONLY, 0);
    if (fd == -1) {
        KLOG_ERROR(LOG_TAG, "Could not open '%s'\n", path.string());
        return -1;
    }

    ssize_t count = TEMP_FAILURE_RETRY(read(fd, buf, size));
    if (count > 0)
            cp = (char *)memrchr(buf, '\n', count);

    if (cp)
        *cp = '\0';
    else
        buf[0] = '\0';

    close(fd);
    return count;
}

BatteryMonitor::PowerSupplyType BatteryMonitor::readPowerSupplyType(const String8& path) {
    const int SIZE = 128;
    char buf[SIZE];
    int length = readFromFile(path, buf, SIZE);
    BatteryMonitor::PowerSupplyType ret;
    struct sysfsStringEnumMap supplyTypeMap[] = {
            { "Unknown", ANDROID_POWER_SUPPLY_TYPE_UNKNOWN },
            { "Battery", ANDROID_POWER_SUPPLY_TYPE_BATTERY },
            { "UPS", ANDROID_POWER_SUPPLY_TYPE_AC },
            { "Mains", ANDROID_POWER_SUPPLY_TYPE_AC },
            { "USB", ANDROID_POWER_SUPPLY_TYPE_USB },
            { "USB_DCP", ANDROID_POWER_SUPPLY_TYPE_AC },
            { "USB_HVDCP", ANDROID_POWER_SUPPLY_TYPE_AC },
            { "USB_CDP", ANDROID_POWER_SUPPLY_TYPE_AC },
            { "USB_ACA", ANDROID_POWER_SUPPLY_TYPE_AC },
<<<<<<< HEAD
            { "USB_HVDCP", ANDROID_POWER_SUPPLY_TYPE_AC },
            { "USB_HVDCP_3", ANDROID_POWER_SUPPLY_TYPE_AC },
=======
            { "USB_C", ANDROID_POWER_SUPPLY_TYPE_AC },
            { "USB_PD", ANDROID_POWER_SUPPLY_TYPE_AC },
            { "USB_PD_DRP", ANDROID_POWER_SUPPLY_TYPE_USB },
>>>>>>> d02e6887
            { "Wireless", ANDROID_POWER_SUPPLY_TYPE_WIRELESS },
            { "Wipower", ANDROID_POWER_SUPPLY_TYPE_WIRELESS },
            { "DockBattery", ANDROID_POWER_SUPPLY_TYPE_DOCK_BATTERY },
            { "DockAC", ANDROID_POWER_SUPPLY_TYPE_DOCK_AC },
            { NULL, 0 },
    };

    if (length <= 0)
        return ANDROID_POWER_SUPPLY_TYPE_UNKNOWN;

    ret = (BatteryMonitor::PowerSupplyType)mapSysfsString(buf, supplyTypeMap);
    if (ret < 0) {
        KLOG_WARNING(LOG_TAG, "Unknown power supply type '%s'\n", buf);
        ret = ANDROID_POWER_SUPPLY_TYPE_UNKNOWN;
    }

    return ret;
}

bool BatteryMonitor::getBooleanField(const String8& path) {
    const int SIZE = 16;
    char buf[SIZE];

    bool value = false;
    if (readFromFile(path, buf, SIZE) > 0) {
        if (buf[0] != '0') {
            value = true;
        }
    }

    return value;
}

int BatteryMonitor::getIntField(const String8& path) {
    const int SIZE = 128;
    char buf[SIZE];

    int value = 0;
    if (readFromFile(path, buf, SIZE) > 0) {
        value = strtol(buf, NULL, 0);
    }
    return value;
}

bool BatteryMonitor::update(void) {
    bool logthis;

<<<<<<< HEAD
    props.chargerAcOnline = false;
    props.chargerUsbOnline = false;
    props.chargerWirelessOnline = false;
    props.chargerDockAcOnline = false;
    props.batteryStatus = BATTERY_STATUS_UNKNOWN;
    props.batteryHealth = BATTERY_HEALTH_UNKNOWN;
    props.maxChargingCurrent = 0;
    props.dockBatteryStatus = BATTERY_STATUS_UNKNOWN;
    props.dockBatteryHealth = BATTERY_HEALTH_UNKNOWN;
=======
    initBatteryProperties(&props);
>>>>>>> d02e6887

    if (!mHealthdConfig->batteryPresentPath.isEmpty())
        props.batteryPresent = getBooleanField(mHealthdConfig->batteryPresentPath);
    else
        props.batteryPresent = mBatteryDevicePresent;

    props.batteryLevel = mBatteryFixedCapacity ?
        mBatteryFixedCapacity :
        getIntField(mHealthdConfig->batteryCapacityPath);
    props.batteryVoltage = getIntField(mHealthdConfig->batteryVoltagePath) / 1000;

    if (!mHealthdConfig->batteryCurrentNowPath.isEmpty())
        props.batteryCurrent = getIntField(mHealthdConfig->batteryCurrentNowPath) / 1000;

    if (!mHealthdConfig->batteryFullChargePath.isEmpty())
        props.batteryFullCharge = getIntField(mHealthdConfig->batteryFullChargePath);

    if (!mHealthdConfig->batteryCycleCountPath.isEmpty())
        props.batteryCycleCount = getIntField(mHealthdConfig->batteryCycleCountPath);

    props.batteryTemperature = mBatteryFixedTemperature ?
        mBatteryFixedTemperature :
        getIntField(mHealthdConfig->batteryTemperaturePath);

    // For devices which do not have battery and are always plugged
    // into power souce.
    if (mAlwaysPluggedDevice) {
        props.chargerAcOnline = true;
        props.batteryPresent = true;
        props.batteryStatus = BATTERY_STATUS_CHARGING;
        props.batteryHealth = BATTERY_HEALTH_GOOD;
    }

    const int SIZE = 128;
    char buf[SIZE];
    String8 btech;

    if (readFromFile(mHealthdConfig->batteryStatusPath, buf, SIZE) > 0)
        props.batteryStatus = getBatteryStatus(buf);

    if (readFromFile(mHealthdConfig->batteryHealthPath, buf, SIZE) > 0)
        props.batteryHealth = getBatteryHealth(buf);

    if (readFromFile(mHealthdConfig->batteryTechnologyPath, buf, SIZE) > 0)
        props.batteryTechnology = String8(buf);

    props.dockBatterySupported = mHealthdConfig->dockBatterySupported;
    if (props.dockBatterySupported) {
        if (!mHealthdConfig->dockBatteryPresentPath.isEmpty())
            props.dockBatteryPresent = getBooleanField(mHealthdConfig->dockBatteryPresentPath);
        else
            props.dockBatteryPresent = mDockBatteryDevicePresent;

        props.dockBatteryLevel = mBatteryFixedCapacity ?
            mBatteryFixedCapacity :
            getIntField(mHealthdConfig->dockBatteryCapacityPath);
        props.dockBatteryVoltage = getIntField(mHealthdConfig->dockBatteryVoltagePath) / 1000;

        props.dockBatteryTemperature = mBatteryFixedTemperature ?
            mBatteryFixedTemperature :
            getIntField(mHealthdConfig->dockBatteryTemperaturePath);

        if (readFromFile(mHealthdConfig->dockBatteryStatusPath, buf, SIZE) > 0)
            props.dockBatteryStatus = getBatteryStatus(buf);

        if (readFromFile(mHealthdConfig->dockBatteryHealthPath, buf, SIZE) > 0)
            props.dockBatteryHealth = getBatteryHealth(buf);

        if (readFromFile(mHealthdConfig->dockBatteryTechnologyPath, buf, SIZE) > 0)
            props.dockBatteryTechnology = String8(buf);
    }

    // reinitialize the mChargerNames vector everytime there is an update
    String8 path;
    DIR* dir = opendir(POWER_SUPPLY_SYSFS_PATH);
    if (dir == NULL) {
        KLOG_ERROR(LOG_TAG, "Could not open %s\n", POWER_SUPPLY_SYSFS_PATH);
    } else {
        struct dirent* entry;
        // reconstruct the charger strings
        mChargerNames.clear();
        while ((entry = readdir(dir))) {
            const char* name = entry->d_name;

            if (!strcmp(name, ".") || !strcmp(name, ".."))
                continue;

            // Look for "type" file in each subdirectory
            path.clear();
            path.appendFormat("%s/%s/type", POWER_SUPPLY_SYSFS_PATH, name);
            switch(readPowerSupplyType(path)) {
            case ANDROID_POWER_SUPPLY_TYPE_BATTERY:
            case ANDROID_POWER_SUPPLY_TYPE_DOCK_BATTERY:
                break;
            default:
                path.clear();
                path.appendFormat("%s/%s/online", POWER_SUPPLY_SYSFS_PATH, name);
                if (access(path.string(), R_OK) == 0) {
                    mChargerNames.add(String8(name));
                    if (readFromFile(path, buf, SIZE) > 0) {
                        if (buf[0] != '0') {
                            path.clear();
                            path.appendFormat("%s/%s/type", POWER_SUPPLY_SYSFS_PATH,
                                              name);
                            switch(readPowerSupplyType(path)) {
                            case ANDROID_POWER_SUPPLY_TYPE_AC:
                                props.chargerAcOnline = true;
                                break;
                            case ANDROID_POWER_SUPPLY_TYPE_USB:
                                props.chargerUsbOnline = true;
                                break;
                            case ANDROID_POWER_SUPPLY_TYPE_WIRELESS:
                                props.chargerWirelessOnline = true;
                                break;
                            case ANDROID_POWER_SUPPLY_TYPE_DOCK_AC:
                                if (mHealthdConfig->dockBatterySupported) {
                                    props.chargerDockAcOnline = true;
                                }
                            default:
                                KLOG_WARNING(LOG_TAG, "%s: Unknown power supply type\n",
                                             name);
                            }
                            path.clear();
                            path.appendFormat("%s/%s/current_max", POWER_SUPPLY_SYSFS_PATH,
                                           name);
                            if (access(path.string(), R_OK) == 0) {
                                int maxChargingCurrent = getIntField(path);
                                if (props.maxChargingCurrent < maxChargingCurrent) {
                                       props.maxChargingCurrent = maxChargingCurrent;
                                }
                           }
                        }
                    }
                }
                break;
            } //switch
        } //while
        closedir(dir);
    }//else

    logthis = !healthd_board_battery_update(&props);

    if (logthis) {
        char dmesgline[256];
<<<<<<< HEAD
        char dmesglinedock[256];

=======
        size_t len;
>>>>>>> d02e6887
        if (props.batteryPresent) {
            snprintf(dmesgline, sizeof(dmesgline),
                 "battery [l=%d v=%d t=%s%d.%d h=%d st=%d]",
                 props.batteryLevel, props.batteryVoltage,
                 props.batteryTemperature < 0 ? "-" : "",
                 abs(props.batteryTemperature / 10),
                 abs(props.batteryTemperature % 10), props.batteryHealth,
                 props.batteryStatus);

            len = strlen(dmesgline);
            if (!mHealthdConfig->batteryCurrentNowPath.isEmpty()) {
                len += snprintf(dmesgline + len, sizeof(dmesgline) - len,
                                " c=%d", props.batteryCurrent);
            }

            if (!mHealthdConfig->batteryFullChargePath.isEmpty()) {
                len += snprintf(dmesgline + len, sizeof(dmesgline) - len,
                                " fc=%d", props.batteryFullCharge);
            }

            if (!mHealthdConfig->batteryCycleCountPath.isEmpty()) {
                len += snprintf(dmesgline + len, sizeof(dmesgline) - len,
                                " cc=%d", props.batteryCycleCount);
            }
        } else {
            len = snprintf(dmesgline, sizeof(dmesgline),
                 "battery none");
        }

<<<<<<< HEAD
        if (props.dockBatteryPresent) {
            snprintf(dmesglinedock, sizeof(dmesglinedock),
                 "dock-battery [l=%d v=%d t=%s%d.%d h=%d st=%d]",
                 props.dockBatteryLevel, props.dockBatteryVoltage,
                 props.dockBatteryTemperature < 0 ? "-" : "",
                 abs(props.dockBatteryTemperature / 10),
                 abs(props.dockBatteryTemperature % 10), props.dockBatteryHealth,
                 props.dockBatteryStatus);

            if (!mHealthdConfig->dockBatteryCurrentNowPath.isEmpty()) {
                int c = getIntField(mHealthdConfig->dockBatteryCurrentNowPath);
                char b[20];

                snprintf(b, sizeof(b), " c=%d", c / 1000);
                strlcat(dmesglinedock, b, sizeof(dmesglinedock));
            }
        } else {
            snprintf(dmesglinedock, sizeof(dmesglinedock),
                 "dock-battery none");
        }

        size_t len = strlen(dmesgline);
=======
>>>>>>> d02e6887
        snprintf(dmesgline + len, sizeof(dmesgline) - len, " chg=%s%s%s",
                 props.chargerAcOnline ? "a" : "",
                 props.chargerUsbOnline ? "u" : "",
                 props.chargerWirelessOnline ? "w" : "");

        KLOG_WARNING(LOG_TAG, "%s\n", dmesgline);
    }

    healthd_mode_ops->battery_update(&props);
    return props.chargerAcOnline | props.chargerUsbOnline |
            props.chargerWirelessOnline | props.chargerDockAcOnline;
}

int BatteryMonitor::getChargeStatus() {
    int result = BATTERY_STATUS_UNKNOWN;
    if (!mHealthdConfig->batteryStatusPath.isEmpty()) {
        char buf[128];
        if (readFromFile(mHealthdConfig->batteryStatusPath, buf, sizeof(buf)) > 0) {
            result = getBatteryStatus(buf);
        }
    }
    return result;
}

status_t BatteryMonitor::getProperty(int id, struct BatteryProperty *val) {
    status_t ret = BAD_VALUE;

    val->valueInt64 = LONG_MIN;

    switch(id) {
    case BATTERY_PROP_CHARGE_COUNTER:
        if (!mHealthdConfig->batteryChargeCounterPath.isEmpty()) {
            val->valueInt64 =
                getIntField(mHealthdConfig->batteryChargeCounterPath);
            ret = NO_ERROR;
        } else {
            ret = NAME_NOT_FOUND;
        }
        break;

    case BATTERY_PROP_CURRENT_NOW:
        if (!mHealthdConfig->batteryCurrentNowPath.isEmpty()) {
            val->valueInt64 =
                getIntField(mHealthdConfig->batteryCurrentNowPath);
            ret = NO_ERROR;
        } else {
            ret = NAME_NOT_FOUND;
        }
        break;

    case BATTERY_PROP_CURRENT_AVG:
        if (!mHealthdConfig->batteryCurrentAvgPath.isEmpty()) {
            val->valueInt64 =
                getIntField(mHealthdConfig->batteryCurrentAvgPath);
            ret = NO_ERROR;
        } else {
            ret = NAME_NOT_FOUND;
        }
        break;

    case BATTERY_PROP_CAPACITY:
        if (!mHealthdConfig->batteryCapacityPath.isEmpty()) {
            val->valueInt64 =
                getIntField(mHealthdConfig->batteryCapacityPath);
            ret = NO_ERROR;
        } else {
            ret = NAME_NOT_FOUND;
        }
        break;

    case BATTERY_PROP_ENERGY_COUNTER:
        if (mHealthdConfig->energyCounter) {
            ret = mHealthdConfig->energyCounter(&val->valueInt64);
        } else {
            ret = NAME_NOT_FOUND;
        }
        break;

    default:
        break;
    }

    return ret;
}

status_t BatteryMonitor::getDockProperty(int id, struct BatteryProperty *val) {
    status_t ret = BAD_VALUE;
    if (!mHealthdConfig->dockBatterySupported) {
        return ret;
    }

    val->valueInt64 = LONG_MIN;

    switch(id) {
    case BATTERY_PROP_CHARGE_COUNTER:
        if (!mHealthdConfig->dockBatteryChargeCounterPath.isEmpty()) {
            val->valueInt64 =
                getIntField(mHealthdConfig->dockBatteryChargeCounterPath);
            ret = NO_ERROR;
        } else {
            ret = NAME_NOT_FOUND;
        }
        break;

    case BATTERY_PROP_CURRENT_NOW:
        if (!mHealthdConfig->dockBatteryCurrentNowPath.isEmpty()) {
            val->valueInt64 =
                getIntField(mHealthdConfig->dockBatteryCurrentNowPath);
            ret = NO_ERROR;
        } else {
            ret = NAME_NOT_FOUND;
        }
        break;

    case BATTERY_PROP_CURRENT_AVG:
        if (!mHealthdConfig->dockBatteryCurrentAvgPath.isEmpty()) {
            val->valueInt64 =
                getIntField(mHealthdConfig->dockBatteryCurrentAvgPath);
            ret = NO_ERROR;
        } else {
            ret = NAME_NOT_FOUND;
        }
        break;

    case BATTERY_PROP_CAPACITY:
        if (!mHealthdConfig->dockBatteryCapacityPath.isEmpty()) {
            val->valueInt64 =
                getIntField(mHealthdConfig->dockBatteryCapacityPath);
            ret = NO_ERROR;
        } else {
            ret = NAME_NOT_FOUND;
        }
        break;

    case BATTERY_PROP_ENERGY_COUNTER:
        if (mHealthdConfig->dockEnergyCounter) {
            ret = mHealthdConfig->dockEnergyCounter(&val->valueInt64);
        } else {
            ret = NAME_NOT_FOUND;
        }
        break;

    default:
        break;
    }

    return ret;
}

void BatteryMonitor::dumpState(int fd) {
    int v;
    char vs[128];

    snprintf(vs, sizeof(vs), "ac: %d usb: %d wireless: %d dock-ac: %d current_max: %d\n",
             props.chargerAcOnline, props.chargerUsbOnline,
             props.chargerWirelessOnline, props.chargerDockAcOnline, props.maxChargingCurrent);
    write(fd, vs, strlen(vs));
    snprintf(vs, sizeof(vs), "status: %d health: %d present: %d\n",
             props.batteryStatus, props.batteryHealth, props.batteryPresent);
    write(fd, vs, strlen(vs));
    snprintf(vs, sizeof(vs), "level: %d voltage: %d temp: %d\n",
             props.batteryLevel, props.batteryVoltage,
             props.batteryTemperature);
    write(fd, vs, strlen(vs));

    if (!mHealthdConfig->batteryCurrentNowPath.isEmpty()) {
        v = getIntField(mHealthdConfig->batteryCurrentNowPath);
        snprintf(vs, sizeof(vs), "current now: %d\n", v);
        write(fd, vs, strlen(vs));
    }

    if (!mHealthdConfig->batteryCurrentAvgPath.isEmpty()) {
        v = getIntField(mHealthdConfig->batteryCurrentAvgPath);
        snprintf(vs, sizeof(vs), "current avg: %d\n", v);
        write(fd, vs, strlen(vs));
    }

    if (!mHealthdConfig->batteryChargeCounterPath.isEmpty()) {
        v = getIntField(mHealthdConfig->batteryChargeCounterPath);
        snprintf(vs, sizeof(vs), "charge counter: %d\n", v);
        write(fd, vs, strlen(vs));
    }

<<<<<<< HEAD
    if (mHealthdConfig->dockBatterySupported) {
        snprintf(vs, sizeof(vs), "dock-status: %d dock-health: %d dock-present: %d\n",
                 props.dockBatteryStatus, props.dockBatteryHealth, props.dockBatteryPresent);
        write(fd, vs, strlen(vs));
        snprintf(vs, sizeof(vs), "dock-level: %d dock-voltage: %d dock-temp: %d\n",
                 props.dockBatteryLevel, props.dockBatteryVoltage,
                 props.dockBatteryTemperature);
        write(fd, vs, strlen(vs));

        if (!mHealthdConfig->dockBatteryCurrentNowPath.isEmpty()) {
            v = getIntField(mHealthdConfig->dockBatteryCurrentNowPath);
            snprintf(vs, sizeof(vs), "dock-current now: %d\n", v);
            write(fd, vs, strlen(vs));
        }

        if (!mHealthdConfig->dockBatteryCurrentAvgPath.isEmpty()) {
            v = getIntField(mHealthdConfig->dockBatteryCurrentAvgPath);
            snprintf(vs, sizeof(vs), "dock-current avg: %d\n", v);
            write(fd, vs, strlen(vs));
        }

        if (!mHealthdConfig->dockBatteryChargeCounterPath.isEmpty()) {
            v = getIntField(mHealthdConfig->dockBatteryChargeCounterPath);
            snprintf(vs, sizeof(vs), "dock-charge counter: %d\n", v);
            write(fd, vs, strlen(vs));
        }
=======
    if (!mHealthdConfig->batteryCurrentNowPath.isEmpty()) {
        snprintf(vs, sizeof(vs), "current now: %d\n", props.batteryCurrent);
        write(fd, vs, strlen(vs));
    }

    if (!mHealthdConfig->batteryCycleCountPath.isEmpty()) {
        snprintf(vs, sizeof(vs), "cycle count: %d\n", props.batteryCycleCount);
        write(fd, vs, strlen(vs));
    }

    if (!mHealthdConfig->batteryFullChargePath.isEmpty()) {
        snprintf(vs, sizeof(vs), "Full charge: %d\n", props.batteryFullCharge);
        write(fd, vs, strlen(vs));
>>>>>>> d02e6887
    }
}

void BatteryMonitor::init(struct healthd_config *hc) {
    String8 path;
    char pval[PROPERTY_VALUE_MAX];

    mHealthdConfig = hc;
    std::unique_ptr<DIR, decltype(&closedir)> dir(opendir(POWER_SUPPLY_SYSFS_PATH), closedir);
    if (dir == NULL) {
        KLOG_ERROR(LOG_TAG, "Could not open %s\n", POWER_SUPPLY_SYSFS_PATH);
    } else {
        struct dirent* entry;

        while ((entry = readdir(dir.get()))) {
            const char* name = entry->d_name;

            if (!strcmp(name, ".") || !strcmp(name, ".."))
                continue;

            // Look for "type" file in each subdirectory
            path.clear();
            path.appendFormat("%s/%s/type", POWER_SUPPLY_SYSFS_PATH, name);
            switch(readPowerSupplyType(path)) {
            case ANDROID_POWER_SUPPLY_TYPE_AC:
            case ANDROID_POWER_SUPPLY_TYPE_USB:
            case ANDROID_POWER_SUPPLY_TYPE_WIRELESS:
            case ANDROID_POWER_SUPPLY_TYPE_DOCK_AC:
                path.clear();
                path.appendFormat("%s/%s/online", POWER_SUPPLY_SYSFS_PATH, name);
                if (access(path.string(), R_OK) == 0)
                    mChargerNames.add(String8(name));
                break;

            case ANDROID_POWER_SUPPLY_TYPE_BATTERY:
                mBatteryDevicePresent = true;

                if (mHealthdConfig->batteryStatusPath.isEmpty()) {
                    path.clear();
                    path.appendFormat("%s/%s/status", POWER_SUPPLY_SYSFS_PATH,
                                      name);
                    if (access(path, R_OK) == 0)
                        mHealthdConfig->batteryStatusPath = path;
                }

                if (mHealthdConfig->batteryHealthPath.isEmpty()) {
                    path.clear();
                    path.appendFormat("%s/%s/health", POWER_SUPPLY_SYSFS_PATH,
                                      name);
                    if (access(path, R_OK) == 0)
                        mHealthdConfig->batteryHealthPath = path;
                }

                if (mHealthdConfig->batteryPresentPath.isEmpty()) {
                    path.clear();
                    path.appendFormat("%s/%s/present", POWER_SUPPLY_SYSFS_PATH,
                                      name);
                    if (access(path, R_OK) == 0)
                        mHealthdConfig->batteryPresentPath = path;
                }

                if (mHealthdConfig->batteryCapacityPath.isEmpty()) {
                    path.clear();
                    path.appendFormat("%s/%s/capacity", POWER_SUPPLY_SYSFS_PATH,
                                      name);
                    if (access(path, R_OK) == 0)
                        mHealthdConfig->batteryCapacityPath = path;
                }

                if (mHealthdConfig->batteryVoltagePath.isEmpty()) {
                    path.clear();
                    path.appendFormat("%s/%s/voltage_now",
                                      POWER_SUPPLY_SYSFS_PATH, name);
                    if (access(path, R_OK) == 0) {
                        mHealthdConfig->batteryVoltagePath = path;
                    } else {
                        path.clear();
                        path.appendFormat("%s/%s/batt_vol",
                                          POWER_SUPPLY_SYSFS_PATH, name);
                        if (access(path, R_OK) == 0)
                            mHealthdConfig->batteryVoltagePath = path;
                    }
                }

                if (mHealthdConfig->batteryFullChargePath.isEmpty()) {
                    path.clear();
                    path.appendFormat("%s/%s/charge_full",
                                      POWER_SUPPLY_SYSFS_PATH, name);
                    if (access(path, R_OK) == 0)
                        mHealthdConfig->batteryFullChargePath = path;
                }

                if (mHealthdConfig->batteryCurrentNowPath.isEmpty()) {
                    path.clear();
                    path.appendFormat("%s/%s/current_now",
                                      POWER_SUPPLY_SYSFS_PATH, name);
                    if (access(path, R_OK) == 0)
                        mHealthdConfig->batteryCurrentNowPath = path;
                }

                if (mHealthdConfig->batteryCycleCountPath.isEmpty()) {
                    path.clear();
                    path.appendFormat("%s/%s/cycle_count",
                                      POWER_SUPPLY_SYSFS_PATH, name);
                    if (access(path, R_OK) == 0)
                        mHealthdConfig->batteryCycleCountPath = path;
                }

                if (mHealthdConfig->batteryCurrentAvgPath.isEmpty()) {
                    path.clear();
                    path.appendFormat("%s/%s/current_avg",
                                      POWER_SUPPLY_SYSFS_PATH, name);
                    if (access(path, R_OK) == 0)
                        mHealthdConfig->batteryCurrentAvgPath = path;
                }

                if (mHealthdConfig->batteryChargeCounterPath.isEmpty()) {
                    path.clear();
                    path.appendFormat("%s/%s/charge_counter",
                                      POWER_SUPPLY_SYSFS_PATH, name);
                    if (access(path, R_OK) == 0)
                        mHealthdConfig->batteryChargeCounterPath = path;
                }

                if (mHealthdConfig->batteryTemperaturePath.isEmpty()) {
                    path.clear();
                    path.appendFormat("%s/%s/temp", POWER_SUPPLY_SYSFS_PATH,
                                      name);
                    if (access(path, R_OK) == 0) {
                        mHealthdConfig->batteryTemperaturePath = path;
                    } else {
                        path.clear();
                        path.appendFormat("%s/%s/batt_temp",
                                          POWER_SUPPLY_SYSFS_PATH, name);
                        if (access(path, R_OK) == 0)
                            mHealthdConfig->batteryTemperaturePath = path;
                    }
                }

                if (mHealthdConfig->batteryTechnologyPath.isEmpty()) {
                    path.clear();
                    path.appendFormat("%s/%s/technology",
                                      POWER_SUPPLY_SYSFS_PATH, name);
                    if (access(path, R_OK) == 0)
                        mHealthdConfig->batteryTechnologyPath = path;
                }

                break;

            case ANDROID_POWER_SUPPLY_TYPE_DOCK_BATTERY:
                if (mHealthdConfig->dockBatterySupported) {
                    mDockBatteryDevicePresent = true;

                    if (mHealthdConfig->dockBatteryStatusPath.isEmpty()) {
                        path.clear();
                        path.appendFormat("%s/%s/status", POWER_SUPPLY_SYSFS_PATH,
                                          name);
                        if (access(path, R_OK) == 0)
                            mHealthdConfig->dockBatteryStatusPath = path;
                    }

                    if (mHealthdConfig->dockBatteryHealthPath.isEmpty()) {
                        path.clear();
                        path.appendFormat("%s/%s/health", POWER_SUPPLY_SYSFS_PATH,
                                          name);
                        if (access(path, R_OK) == 0)
                            mHealthdConfig->dockBatteryHealthPath = path;
                    }

                    if (mHealthdConfig->dockBatteryPresentPath.isEmpty()) {
                        path.clear();
                        path.appendFormat("%s/%s/present", POWER_SUPPLY_SYSFS_PATH,
                                          name);
                        if (access(path, R_OK) == 0)
                            mHealthdConfig->dockBatteryPresentPath = path;
                    }

                    if (mHealthdConfig->dockBatteryCapacityPath.isEmpty()) {
                        path.clear();
                        path.appendFormat("%s/%s/capacity", POWER_SUPPLY_SYSFS_PATH,
                                          name);
                        if (access(path, R_OK) == 0)
                            mHealthdConfig->dockBatteryCapacityPath = path;
                    }

                    if (mHealthdConfig->dockBatteryVoltagePath.isEmpty()) {
                        path.clear();
                        path.appendFormat("%s/%s/voltage_now",
                                          POWER_SUPPLY_SYSFS_PATH, name);
                        if (access(path, R_OK) == 0) {
                            mHealthdConfig->dockBatteryVoltagePath = path;
                        } else {
                            path.clear();
                            path.appendFormat("%s/%s/batt_vol",
                                              POWER_SUPPLY_SYSFS_PATH, name);
                            if (access(path, R_OK) == 0)
                                mHealthdConfig->dockBatteryVoltagePath = path;
                        }
                    }

                    if (mHealthdConfig->dockBatteryCurrentNowPath.isEmpty()) {
                        path.clear();
                        path.appendFormat("%s/%s/current_now",
                                          POWER_SUPPLY_SYSFS_PATH, name);
                        if (access(path, R_OK) == 0)
                            mHealthdConfig->dockBatteryCurrentNowPath = path;
                    }

                    if (mHealthdConfig->dockBatteryCurrentAvgPath.isEmpty()) {
                        path.clear();
                        path.appendFormat("%s/%s/current_avg",
                                          POWER_SUPPLY_SYSFS_PATH, name);
                        if (access(path, R_OK) == 0)
                            mHealthdConfig->dockBatteryCurrentAvgPath = path;
                    }

                    if (mHealthdConfig->dockBatteryChargeCounterPath.isEmpty()) {
                        path.clear();
                        path.appendFormat("%s/%s/charge_counter",
                                          POWER_SUPPLY_SYSFS_PATH, name);
                        if (access(path, R_OK) == 0)
                            mHealthdConfig->dockBatteryChargeCounterPath = path;
                    }

                    if (mHealthdConfig->dockBatteryTemperaturePath.isEmpty()) {
                        path.clear();
                        path.appendFormat("%s/%s/temp", POWER_SUPPLY_SYSFS_PATH,
                                          name);
                        if (access(path, R_OK) == 0) {
                            mHealthdConfig->dockBatteryTemperaturePath = path;
                        } else {
                            path.clear();
                            path.appendFormat("%s/%s/batt_temp",
                                              POWER_SUPPLY_SYSFS_PATH, name);
                            if (access(path, R_OK) == 0)
                                mHealthdConfig->dockBatteryTemperaturePath = path;
                        }
                    }

                    if (mHealthdConfig->dockBatteryTechnologyPath.isEmpty()) {
                        path.clear();
                        path.appendFormat("%s/%s/technology",
                                          POWER_SUPPLY_SYSFS_PATH, name);
                        if (access(path, R_OK) == 0)
                            mHealthdConfig->dockBatteryTechnologyPath = path;
                    }
                }

                break;

            case ANDROID_POWER_SUPPLY_TYPE_UNKNOWN:
                break;
            }
        }
    }

    // This indicates that there is no charger driver registered.
    // Typically the case for devices which do not have a battery and
    // and are always plugged into AC mains.
    if (!mChargerNames.size()) {
        KLOG_ERROR(LOG_TAG, "No charger supplies found\n");
        mBatteryFixedCapacity = ALWAYS_PLUGGED_CAPACITY;
        mBatteryFixedTemperature = FAKE_BATTERY_TEMPERATURE;
        mAlwaysPluggedDevice = true;
    }
    if (!mBatteryDevicePresent && !mDockBatteryDevicePresent) {
        KLOG_WARNING(LOG_TAG, "No battery devices found\n");
        hc->periodic_chores_interval_fast = -1;
        hc->periodic_chores_interval_slow = -1;
    } else {
        if (mHealthdConfig->batteryStatusPath.isEmpty())
            KLOG_WARNING(LOG_TAG, "BatteryStatusPath not found\n");
        if (mHealthdConfig->batteryHealthPath.isEmpty())
            KLOG_WARNING(LOG_TAG, "BatteryHealthPath not found\n");
        if (mHealthdConfig->batteryPresentPath.isEmpty())
            KLOG_WARNING(LOG_TAG, "BatteryPresentPath not found\n");
        if (mHealthdConfig->batteryCapacityPath.isEmpty())
            KLOG_WARNING(LOG_TAG, "BatteryCapacityPath not found\n");
        if (mHealthdConfig->batteryVoltagePath.isEmpty())
            KLOG_WARNING(LOG_TAG, "BatteryVoltagePath not found\n");
        if (mHealthdConfig->batteryTemperaturePath.isEmpty())
            KLOG_WARNING(LOG_TAG, "BatteryTemperaturePath not found\n");
        if (mHealthdConfig->batteryTechnologyPath.isEmpty())
            KLOG_WARNING(LOG_TAG, "BatteryTechnologyPath not found\n");
<<<<<<< HEAD

        if (mHealthdConfig->dockBatterySupported) {
            if (mHealthdConfig->dockBatteryStatusPath.isEmpty())
                KLOG_WARNING(LOG_TAG, "DockBatteryStatusPath not found\n");
            if (mHealthdConfig->dockBatteryHealthPath.isEmpty())
                KLOG_WARNING(LOG_TAG, "DockBatteryHealthPath not found\n");
            if (mHealthdConfig->dockBatteryPresentPath.isEmpty())
                KLOG_WARNING(LOG_TAG, "DockBatteryPresentPath not found\n");
            if (mHealthdConfig->dockBatteryCapacityPath.isEmpty())
                KLOG_WARNING(LOG_TAG, "DockBatteryCapacityPath not found\n");
            if (mHealthdConfig->dockBatteryVoltagePath.isEmpty())
                KLOG_WARNING(LOG_TAG, "DockBatteryVoltagePath not found\n");
            if (mHealthdConfig->dockBatteryTemperaturePath.isEmpty())
                KLOG_WARNING(LOG_TAG, "DockBatteryTemperaturePath not found\n");
            if (mHealthdConfig->dockBatteryTechnologyPath.isEmpty())
                KLOG_WARNING(LOG_TAG, "DockBatteryTechnologyPath not found\n");
        }
=======
	if (mHealthdConfig->batteryCurrentNowPath.isEmpty())
            KLOG_WARNING(LOG_TAG, "BatteryCurrentNowPath not found\n");
        if (mHealthdConfig->batteryFullChargePath.isEmpty())
            KLOG_WARNING(LOG_TAG, "BatteryFullChargePath not found\n");
        if (mHealthdConfig->batteryCycleCountPath.isEmpty())
            KLOG_WARNING(LOG_TAG, "BatteryCycleCountPath not found\n");
>>>>>>> d02e6887
    }

    if (property_get("ro.boot.fake_battery", pval, NULL) > 0
                                               && strtol(pval, NULL, 10) != 0) {
        mBatteryFixedCapacity = FAKE_BATTERY_CAPACITY;
        mBatteryFixedTemperature = FAKE_BATTERY_TEMPERATURE;
    }
}

}; // namespace android<|MERGE_RESOLUTION|>--- conflicted
+++ resolved
@@ -72,6 +72,9 @@
     props->batteryCurrent = 0;
     props->batteryCycleCount = 0;
     props->batteryFullCharge = 0;
+    props->dockBatteryStatus = BATTERY_STATUS_UNKNOWN;
+    props->dockBatteryHealth = BATTERY_HEALTH_UNKNOWN;
+    props->chargerDockAcOnline = false;
     props->batteryTechnology.clear();
 }
 
@@ -161,14 +164,11 @@
             { "USB_HVDCP", ANDROID_POWER_SUPPLY_TYPE_AC },
             { "USB_CDP", ANDROID_POWER_SUPPLY_TYPE_AC },
             { "USB_ACA", ANDROID_POWER_SUPPLY_TYPE_AC },
-<<<<<<< HEAD
             { "USB_HVDCP", ANDROID_POWER_SUPPLY_TYPE_AC },
             { "USB_HVDCP_3", ANDROID_POWER_SUPPLY_TYPE_AC },
-=======
             { "USB_C", ANDROID_POWER_SUPPLY_TYPE_AC },
             { "USB_PD", ANDROID_POWER_SUPPLY_TYPE_AC },
             { "USB_PD_DRP", ANDROID_POWER_SUPPLY_TYPE_USB },
->>>>>>> d02e6887
             { "Wireless", ANDROID_POWER_SUPPLY_TYPE_WIRELESS },
             { "Wipower", ANDROID_POWER_SUPPLY_TYPE_WIRELESS },
             { "DockBattery", ANDROID_POWER_SUPPLY_TYPE_DOCK_BATTERY },
@@ -216,19 +216,7 @@
 bool BatteryMonitor::update(void) {
     bool logthis;
 
-<<<<<<< HEAD
-    props.chargerAcOnline = false;
-    props.chargerUsbOnline = false;
-    props.chargerWirelessOnline = false;
-    props.chargerDockAcOnline = false;
-    props.batteryStatus = BATTERY_STATUS_UNKNOWN;
-    props.batteryHealth = BATTERY_HEALTH_UNKNOWN;
-    props.maxChargingCurrent = 0;
-    props.dockBatteryStatus = BATTERY_STATUS_UNKNOWN;
-    props.dockBatteryHealth = BATTERY_HEALTH_UNKNOWN;
-=======
     initBatteryProperties(&props);
->>>>>>> d02e6887
 
     if (!mHealthdConfig->batteryPresentPath.isEmpty())
         props.batteryPresent = getBooleanField(mHealthdConfig->batteryPresentPath);
@@ -373,12 +361,9 @@
 
     if (logthis) {
         char dmesgline[256];
-<<<<<<< HEAD
         char dmesglinedock[256];
 
-=======
         size_t len;
->>>>>>> d02e6887
         if (props.batteryPresent) {
             snprintf(dmesgline, sizeof(dmesgline),
                  "battery [l=%d v=%d t=%s%d.%d h=%d st=%d]",
@@ -408,31 +393,6 @@
                  "battery none");
         }
 
-<<<<<<< HEAD
-        if (props.dockBatteryPresent) {
-            snprintf(dmesglinedock, sizeof(dmesglinedock),
-                 "dock-battery [l=%d v=%d t=%s%d.%d h=%d st=%d]",
-                 props.dockBatteryLevel, props.dockBatteryVoltage,
-                 props.dockBatteryTemperature < 0 ? "-" : "",
-                 abs(props.dockBatteryTemperature / 10),
-                 abs(props.dockBatteryTemperature % 10), props.dockBatteryHealth,
-                 props.dockBatteryStatus);
-
-            if (!mHealthdConfig->dockBatteryCurrentNowPath.isEmpty()) {
-                int c = getIntField(mHealthdConfig->dockBatteryCurrentNowPath);
-                char b[20];
-
-                snprintf(b, sizeof(b), " c=%d", c / 1000);
-                strlcat(dmesglinedock, b, sizeof(dmesglinedock));
-            }
-        } else {
-            snprintf(dmesglinedock, sizeof(dmesglinedock),
-                 "dock-battery none");
-        }
-
-        size_t len = strlen(dmesgline);
-=======
->>>>>>> d02e6887
         snprintf(dmesgline + len, sizeof(dmesgline) - len, " chg=%s%s%s",
                  props.chargerAcOnline ? "a" : "",
                  props.chargerUsbOnline ? "u" : "",
@@ -616,34 +576,6 @@
         write(fd, vs, strlen(vs));
     }
 
-<<<<<<< HEAD
-    if (mHealthdConfig->dockBatterySupported) {
-        snprintf(vs, sizeof(vs), "dock-status: %d dock-health: %d dock-present: %d\n",
-                 props.dockBatteryStatus, props.dockBatteryHealth, props.dockBatteryPresent);
-        write(fd, vs, strlen(vs));
-        snprintf(vs, sizeof(vs), "dock-level: %d dock-voltage: %d dock-temp: %d\n",
-                 props.dockBatteryLevel, props.dockBatteryVoltage,
-                 props.dockBatteryTemperature);
-        write(fd, vs, strlen(vs));
-
-        if (!mHealthdConfig->dockBatteryCurrentNowPath.isEmpty()) {
-            v = getIntField(mHealthdConfig->dockBatteryCurrentNowPath);
-            snprintf(vs, sizeof(vs), "dock-current now: %d\n", v);
-            write(fd, vs, strlen(vs));
-        }
-
-        if (!mHealthdConfig->dockBatteryCurrentAvgPath.isEmpty()) {
-            v = getIntField(mHealthdConfig->dockBatteryCurrentAvgPath);
-            snprintf(vs, sizeof(vs), "dock-current avg: %d\n", v);
-            write(fd, vs, strlen(vs));
-        }
-
-        if (!mHealthdConfig->dockBatteryChargeCounterPath.isEmpty()) {
-            v = getIntField(mHealthdConfig->dockBatteryChargeCounterPath);
-            snprintf(vs, sizeof(vs), "dock-charge counter: %d\n", v);
-            write(fd, vs, strlen(vs));
-        }
-=======
     if (!mHealthdConfig->batteryCurrentNowPath.isEmpty()) {
         snprintf(vs, sizeof(vs), "current now: %d\n", props.batteryCurrent);
         write(fd, vs, strlen(vs));
@@ -657,7 +589,6 @@
     if (!mHealthdConfig->batteryFullChargePath.isEmpty()) {
         snprintf(vs, sizeof(vs), "Full charge: %d\n", props.batteryFullCharge);
         write(fd, vs, strlen(vs));
->>>>>>> d02e6887
     }
 }
 
@@ -942,32 +873,12 @@
             KLOG_WARNING(LOG_TAG, "BatteryTemperaturePath not found\n");
         if (mHealthdConfig->batteryTechnologyPath.isEmpty())
             KLOG_WARNING(LOG_TAG, "BatteryTechnologyPath not found\n");
-<<<<<<< HEAD
-
-        if (mHealthdConfig->dockBatterySupported) {
-            if (mHealthdConfig->dockBatteryStatusPath.isEmpty())
-                KLOG_WARNING(LOG_TAG, "DockBatteryStatusPath not found\n");
-            if (mHealthdConfig->dockBatteryHealthPath.isEmpty())
-                KLOG_WARNING(LOG_TAG, "DockBatteryHealthPath not found\n");
-            if (mHealthdConfig->dockBatteryPresentPath.isEmpty())
-                KLOG_WARNING(LOG_TAG, "DockBatteryPresentPath not found\n");
-            if (mHealthdConfig->dockBatteryCapacityPath.isEmpty())
-                KLOG_WARNING(LOG_TAG, "DockBatteryCapacityPath not found\n");
-            if (mHealthdConfig->dockBatteryVoltagePath.isEmpty())
-                KLOG_WARNING(LOG_TAG, "DockBatteryVoltagePath not found\n");
-            if (mHealthdConfig->dockBatteryTemperaturePath.isEmpty())
-                KLOG_WARNING(LOG_TAG, "DockBatteryTemperaturePath not found\n");
-            if (mHealthdConfig->dockBatteryTechnologyPath.isEmpty())
-                KLOG_WARNING(LOG_TAG, "DockBatteryTechnologyPath not found\n");
-        }
-=======
-	if (mHealthdConfig->batteryCurrentNowPath.isEmpty())
+	    if (mHealthdConfig->batteryCurrentNowPath.isEmpty())
             KLOG_WARNING(LOG_TAG, "BatteryCurrentNowPath not found\n");
         if (mHealthdConfig->batteryFullChargePath.isEmpty())
             KLOG_WARNING(LOG_TAG, "BatteryFullChargePath not found\n");
         if (mHealthdConfig->batteryCycleCountPath.isEmpty())
             KLOG_WARNING(LOG_TAG, "BatteryCycleCountPath not found\n");
->>>>>>> d02e6887
     }
 
     if (property_get("ro.boot.fake_battery", pval, NULL) > 0
