--- conflicted
+++ resolved
@@ -149,9 +149,6 @@
         INFO("fixup %s %d %d 0%o\n", buf, dp->uid, dp->gid, dp->perm);
         chown(buf, dp->uid, dp->gid);
         chmod(buf, dp->perm);
-<<<<<<< HEAD
-        restorecon(buf);
-=======
         if (sehandle) {
             secontext = NULL;
             selabel_lookup(sehandle, &secontext, buf, 0);
@@ -160,7 +157,6 @@
                 freecon(secontext);
            }
         }
->>>>>>> 19ebdade
     }
 }
 
