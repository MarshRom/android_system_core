--- conflicted
+++ resolved
@@ -146,16 +146,6 @@
     return 0;
 }
 
-<<<<<<< HEAD
-/* (8 header words + 496 toc words) = 2016 bytes */
-/* 2048 bytes header and toc + 496 prop_infos @ 128 bytes = 65536 bytes */
-
-#define PA_COUNT_MAX  496
-#define PA_INFO_START 2048
-#define PA_SIZE       65536
-
-=======
->>>>>>> 19ebdade
 static workspace pa_workspace;
 
 static int init_property_area(void)
