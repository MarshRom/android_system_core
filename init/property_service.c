--- conflicted
+++ resolved
@@ -95,19 +95,15 @@
     { "service.adb.tcp.port", AID_SHELL,    0 },
     { "persist.sys.",     AID_SYSTEM,   0 },
     { "persist.service.", AID_SYSTEM,   0 },
-<<<<<<< HEAD
     { "persist.service.", AID_RADIO,    0 },
-    { "persist.security.",AID_SYSTEM,   0 },
+    { "persist.security.", AID_SYSTEM,   0 },
+    { "persist.service.bdroid.", AID_BLUETOOTH,   0 },
+    { "selinux."         , AID_SYSTEM,   0 },
     { "net.pdp",          AID_RADIO,    AID_RADIO },
     { "service.bootanim.exit", AID_GRAPHICS, 0 },
 #ifdef PROPERTY_PERMS_APPEND
 PROPERTY_PERMS_APPEND
 #endif
-=======
-    { "persist.security.", AID_SYSTEM,   0 },
-    { "persist.service.bdroid.", AID_BLUETOOTH,   0 },
-    { "selinux."         , AID_SYSTEM,   0 },
->>>>>>> 31da9db0
     { NULL, 0, 0 }
 };
 /* Avoid extending this array. Check device_perms.h */
