# Copyright 2005 The Android Open Source Project

LOCAL_PATH:= $(call my-dir)
include $(CLEAR_VARS)

LOCAL_SRC_FILES:= \
	builtins.c \
	init.c \
	devices.c \
	property_service.c \
	util.c \
	parser.c \
	keychords.c \
	signal_handler.c \
	init_parser.c \
	ueventd.c \
	ueventd_parser.c \
	watchdogd.c \
	vendor_init.c

LOCAL_CFLAGS    += -Wno-unused-parameter

ifeq ($(strip $(INIT_BOOTCHART)),true)
LOCAL_SRC_FILES += bootchart.c
LOCAL_CFLAGS    += -DBOOTCHART=1
endif

ifneq (,$(filter userdebug eng,$(TARGET_BUILD_VARIANT)))
LOCAL_CFLAGS += -DALLOW_LOCAL_PROP_OVERRIDE=1 -DALLOW_DISABLE_SELINUX=1
endif

# Enable ueventd logging
#LOCAL_CFLAGS += -DLOG_UEVENTS=1

SYSTEM_CORE_INIT_DEFINES := BOARD_CHARGING_MODE_BOOTING_LPM \
    BOARD_CHARGING_CMDLINE_NAME \
    BOARD_CHARGING_CMDLINE_VALUE

$(foreach system_core_init_define,$(SYSTEM_CORE_INIT_DEFINES), \
  $(if $($(system_core_init_define)), \
    $(eval LOCAL_CFLAGS += -D$(system_core_init_define)=\"$($(system_core_init_define))\") \
  ) \
)

ifneq ($(TARGET_NR_SVC_SUPP_GIDS),)
LOCAL_CFLAGS += -DNR_SVC_SUPP_GIDS=$(TARGET_NR_SVC_SUPP_GIDS)
endif

LOCAL_MODULE:= init

LOCAL_FORCE_STATIC_EXECUTABLE := true
LOCAL_MODULE_PATH := $(TARGET_ROOT_OUT)
LOCAL_UNSTRIPPED_PATH := $(TARGET_ROOT_OUT_UNSTRIPPED)

LOCAL_STATIC_LIBRARIES := \
	libfs_mgr \
	liblogwrap \
	libcutils \
	liblog \
	libc \
	libselinux \
	libmincrypt \
	libext4_utils_static \
<<<<<<< HEAD
	libext2_blkid \
	libext2_uuid_static
=======
	libsparse_static \
	libz
>>>>>>> 5b3aa21b

LOCAL_ADDITIONAL_DEPENDENCIES += $(LOCAL_PATH)/Android.mk
ifneq ($(strip $(TARGET_PLATFORM_DEVICE_BASE)),)
LOCAL_CFLAGS += -D_PLATFORM_BASE="\"$(TARGET_PLATFORM_DEVICE_BASE)\""
endif
ifneq ($(strip $(TARGET_INIT_VENDOR_LIB)),)
LOCAL_WHOLE_STATIC_LIBRARIES += $(TARGET_INIT_VENDOR_LIB)
endif
ifneq ($(strip $(TARGET_PROP_PATH_FACTORY)),)
LOCAL_CFLAGS += -DOVERRIDE_PROP_PATH_FACTORY=\"$(TARGET_PROP_PATH_FACTORY)\"
endif

include $(BUILD_EXECUTABLE)

# Make a symlink from /sbin/ueventd and /sbin/watchdogd to /init
SYMLINKS := \
	$(TARGET_ROOT_OUT)/sbin/ueventd \
	$(TARGET_ROOT_OUT)/sbin/watchdogd

$(SYMLINKS): INIT_BINARY := $(LOCAL_MODULE)
$(SYMLINKS): $(LOCAL_INSTALLED_MODULE) $(LOCAL_PATH)/Android.mk
	@echo "Symlink: $@ -> ../$(INIT_BINARY)"
	@mkdir -p $(dir $@)
	@rm -rf $@
	$(hide) ln -sf ../$(INIT_BINARY) $@

ALL_DEFAULT_INSTALLED_MODULES += $(SYMLINKS)

# We need this so that the installed files could be picked up based on the
# local module name
ALL_MODULES.$(LOCAL_MODULE).INSTALLED := \
    $(ALL_MODULES.$(LOCAL_MODULE).INSTALLED) $(SYMLINKS)<|MERGE_RESOLUTION|>--- conflicted
+++ resolved
@@ -61,13 +61,11 @@
 	libselinux \
 	libmincrypt \
 	libext4_utils_static \
-<<<<<<< HEAD
 	libext2_blkid \
-	libext2_uuid_static
-=======
+	libext2_uuid_static \
+	liblz4-static \
 	libsparse_static \
 	libz
->>>>>>> 5b3aa21b
 
 LOCAL_ADDITIONAL_DEPENDENCIES += $(LOCAL_PATH)/Android.mk
 ifneq ($(strip $(TARGET_PLATFORM_DEVICE_BASE)),)
