/*
 * Copyright (C) 2008 The Android Open Source Project
 *
 * Licensed under the Apache License, Version 2.0 (the "License");
 * you may not use this file except in compliance with the License.
 * You may obtain a copy of the License at
 *
 *      http://www.apache.org/licenses/LICENSE-2.0
 *
 * Unless required by applicable law or agreed to in writing, software
 * distributed under the License is distributed on an "AS IS" BASIS,
 * WITHOUT WARRANTIES OR CONDITIONS OF ANY KIND, either express or implied.
 * See the License for the specific language governing permissions and
 * limitations under the License.
 */

#include <stdio.h>
#include <stdlib.h>
#include <string.h>
#include <unistd.h>
#include <fcntl.h>
#include <ctype.h>
#include <signal.h>
#include <sys/wait.h>
#include <sys/mount.h>
#include <sys/stat.h>
#include <sys/poll.h>
#include <errno.h>
#include <stdarg.h>
#include <mtd/mtd-user.h>
#include <sys/types.h>
#include <sys/socket.h>
#include <sys/un.h>

#include <selinux/selinux.h>
#include <selinux/label.h>
#include <selinux/android.h>

#include <libgen.h>

#include <cutils/list.h>
#include <cutils/android_reboot.h>
#include <cutils/sockets.h>
#include <cutils/iosched_policy.h>
#include <cutils/fs.h>
#include <private/android_filesystem_config.h>
#include <termios.h>

#include <sys/system_properties.h>

#ifndef INITLOGO
#include <linux/kd.h>
#endif

#include "devices.h"
#include "init.h"
#include "log.h"
#include "property_service.h"
#include "bootchart.h"
#include "signal_handler.h"
#include "keychords.h"
#include "init_parser.h"
#include "util.h"
#include "ueventd.h"
#include "watchdogd.h"

struct selabel_handle *sehandle;
struct selabel_handle *sehandle_prop;

static int property_triggers_enabled = 0;

#if BOOTCHART
static int   bootchart_count;
#endif

#ifndef BOARD_CHARGING_CMDLINE_NAME
#define BOARD_CHARGING_CMDLINE_NAME "androidboot.battchg_pause"
#define BOARD_CHARGING_CMDLINE_VALUE "true"
#endif

static char console[32];
static char bootmode[32];
static char hardware[32];
static unsigned revision = 0;
static char qemu[32];
static char battchg_pause[32];

static struct action *cur_action = NULL;
static struct command *cur_command = NULL;
static struct listnode *command_queue = NULL;

void notify_service_state(const char *name, const char *state)
{
    char pname[PROP_NAME_MAX];
    int len = strlen(name);
    if ((len + 10) > PROP_NAME_MAX)
        return;
    snprintf(pname, sizeof(pname), "init.svc.%s", name);
    property_set(pname, state);
}

static int have_console;
static char console_name[PROP_VALUE_MAX] = "/dev/console";
static time_t process_needs_restart;

static const char *ENV[32];

static unsigned emmc_boot = 0;

static unsigned charging_mode = 0;

static const char *expand_environment(const char *val)
{
    int n;
    const char *prev_pos = NULL, *copy_pos;
    size_t len, prev_len = 0, copy_len;
    char *expanded;

    /* Basic expansion of environment variable; for now
       we only assume 1 expansion at the start of val
       and that it is marked as ${var} */
    if (!val) {
        return NULL;
    }

    if ((val[0] == '$') && (val[1] == '{')) {
        for (n = 0; n < 31; n++) {
            if (ENV[n]) {
                len = strcspn(ENV[n], "=");
                if (!strncmp(&val[2], ENV[n], len)
                      && (val[2 + len] == '}')) {
                    /* Matched existing env */
                    prev_pos = &ENV[n][len + 1];
                    prev_len = strlen(prev_pos);
                    break;
                }
            }
        }
        copy_pos = index(val, '}');
        if (copy_pos) {
            copy_pos++;
            copy_len = strlen(copy_pos);
        } else {
            copy_pos = val;
            copy_len = strlen(val);
        }
    } else {
        copy_pos = val;
        copy_len = strlen(val);
    }

    len = prev_len + copy_len + 1;
    expanded = malloc(len);
    if (expanded) {
        if (prev_pos) {
            snprintf(expanded, len, "%s%s", prev_pos, copy_pos);
        } else {
            snprintf(expanded, len, "%s", copy_pos);
        }
    }

    /* caller free */
    return expanded;
}

/* add_environment - add "key=value" to the current environment */
int add_environment(const char *key, const char *val)
{
    int n;
    const char *expanded;

    expanded = expand_environment(val);
    if (!expanded) {
        goto failed;
    }

    for (n = 0; n < 31; n++) {
        if (!ENV[n]) {
            size_t len = strlen(key) + strlen(expanded) + 2;
            char *entry = malloc(len);
            if (!entry) {
                goto failed_cleanup;
            }
            snprintf(entry, len, "%s=%s", key, expanded);
            free((char *)expanded);
            ENV[n] = entry;
            return 0;
        } else {
            char *entry;
            size_t len = strlen(key);
            if(!strncmp(ENV[n], key, len) && ENV[n][len] == '=') {
                len = len + strlen(expanded) + 2;
                entry = malloc(len);
                if (!entry) {
                    goto failed_cleanup;
                }

                free((char *)ENV[n]);
                snprintf(entry, len, "%s=%s", key, expanded);
                free((char *)expanded);
                ENV[n] = entry;
                return 0;
            }
        }
    }

failed_cleanup:
    free((char *)expanded);
failed:
    ERROR("Fail to add env variable: %s. Not enough memory!", key);
    return 1;
}

static void zap_stdio(void)
{
    int fd;
    fd = open("/dev/null", O_RDWR);
    dup2(fd, 0);
    dup2(fd, 1);
    dup2(fd, 2);
    close(fd);
}

static void open_console()
{
    int fd;
    if ((fd = open(console_name, O_RDWR)) < 0) {
        fd = open("/dev/null", O_RDWR);
    }
    ioctl(fd, TIOCSCTTY, 0);
    dup2(fd, 0);
    dup2(fd, 1);
    dup2(fd, 2);
    close(fd);
}

static void publish_socket(const char *name, int fd)
{
    char key[64] = ANDROID_SOCKET_ENV_PREFIX;
    char val[64];

    strlcpy(key + sizeof(ANDROID_SOCKET_ENV_PREFIX) - 1,
            name,
            sizeof(key) - sizeof(ANDROID_SOCKET_ENV_PREFIX));
    snprintf(val, sizeof(val), "%d", fd);
    add_environment(key, val);

    /* make sure we don't close-on-exec */
    fcntl(fd, F_SETFD, 0);
}

void service_start(struct service *svc, const char *dynamic_args)
{
    struct stat s;
    pid_t pid;
    int needs_console;
    int n;
    char *scon = NULL;
    int rc;

        /* starting a service removes it from the disabled or reset
         * state and immediately takes it out of the restarting
         * state if it was in there
         */
    svc->flags &= (~(SVC_DISABLED|SVC_RESTARTING|SVC_RESET|SVC_RESTART));
    svc->time_started = 0;

        /* running processes require no additional work -- if
         * they're in the process of exiting, we've ensured
         * that they will immediately restart on exit, unless
         * they are ONESHOT
         */
    if (svc->flags & SVC_RUNNING) {
        return;
    }

    needs_console = (svc->flags & SVC_CONSOLE) ? 1 : 0;
    if (needs_console && (!have_console)) {
        ERROR("service '%s' requires console\n", svc->name);
        svc->flags |= SVC_DISABLED;
        return;
    }

    if (stat(svc->args[0], &s) != 0) {
        ERROR("cannot find '%s', disabling '%s'\n", svc->args[0], svc->name);
        svc->flags |= SVC_DISABLED;
        return;
    }

    if ((!(svc->flags & SVC_ONESHOT)) && dynamic_args) {
        ERROR("service '%s' must be one-shot to use dynamic args, disabling\n",
               svc->args[0]);
        svc->flags |= SVC_DISABLED;
        return;
    }

    if (is_selinux_enabled() > 0) {
        if (svc->seclabel) {
            scon = strdup(svc->seclabel);
            if (!scon) {
                ERROR("Out of memory while starting '%s'\n", svc->name);
                return;
            }
        } else {
            char *mycon = NULL, *fcon = NULL;

            INFO("computing context for service '%s'\n", svc->args[0]);
            rc = getcon(&mycon);
            if (rc < 0) {
                ERROR("could not get context while starting '%s'\n", svc->name);
                return;
            }

            rc = getfilecon(svc->args[0], &fcon);
            if (rc < 0) {
                ERROR("could not get context while starting '%s'\n", svc->name);
                freecon(mycon);
                return;
            }

            rc = security_compute_create(mycon, fcon, string_to_security_class("process"), &scon);
            freecon(mycon);
            freecon(fcon);
            if (rc < 0) {
                ERROR("could not get context while starting '%s'\n", svc->name);
                return;
            }
        }
    }

    NOTICE("starting '%s'\n", svc->name);

    pid = fork();

    if (pid == 0) {
        struct socketinfo *si;
        struct svcenvinfo *ei;
        char tmp[32];
        int fd, sz;

        umask(077);
        if (properties_inited()) {
            get_property_workspace(&fd, &sz);
            sprintf(tmp, "%d,%d", dup(fd), sz);
            add_environment("ANDROID_PROPERTY_WORKSPACE", tmp);
        }

        for (ei = svc->envvars; ei; ei = ei->next)
            add_environment(ei->name, ei->value);

        for (si = svc->sockets; si; si = si->next) {
            int socket_type = (
                    !strcmp(si->type, "stream") ? SOCK_STREAM :
                        (!strcmp(si->type, "dgram") ? SOCK_DGRAM : SOCK_SEQPACKET));
            int s = create_socket(si->name, socket_type,
                                  si->perm, si->uid, si->gid, si->socketcon ?: scon);
            if (s >= 0) {
                publish_socket(si->name, s);
            }
        }

        freecon(scon);
        scon = NULL;

        if (svc->ioprio_class != IoSchedClass_NONE) {
            if (android_set_ioprio(getpid(), svc->ioprio_class, svc->ioprio_pri)) {
                ERROR("Failed to set pid %d ioprio = %d,%d: %s\n",
                      getpid(), svc->ioprio_class, svc->ioprio_pri, strerror(errno));
            }
        }

        if (needs_console) {
            setsid();
            open_console();
        } else {
            zap_stdio();
        }

#if 0
        for (n = 0; svc->args[n]; n++) {
            INFO("args[%d] = '%s'\n", n, svc->args[n]);
        }
        for (n = 0; ENV[n]; n++) {
            INFO("env[%d] = '%s'\n", n, ENV[n]);
        }
#endif

        setpgid(0, getpid());

    /* as requested, set our gid, supplemental gids, and uid */
        if (svc->gid) {
            if (setgid(svc->gid) != 0) {
                ERROR("setgid failed: %s\n", strerror(errno));
                _exit(127);
            }
        }
        if (svc->nr_supp_gids) {
            if (setgroups(svc->nr_supp_gids, svc->supp_gids) != 0) {
                ERROR("setgroups failed: %s\n", strerror(errno));
                _exit(127);
            }
        }
        if (svc->uid) {
            if (setuid(svc->uid) != 0) {
                ERROR("setuid failed: %s\n", strerror(errno));
                _exit(127);
            }
        }
        if (svc->seclabel) {
            if (is_selinux_enabled() > 0 && setexeccon(svc->seclabel) < 0) {
                ERROR("cannot setexeccon('%s'): %s\n", svc->seclabel, strerror(errno));
                _exit(127);
            }
        }

        if (!dynamic_args) {
            if (execve(svc->args[0], (char**) svc->args, (char**) ENV) < 0) {
                ERROR("cannot execve('%s'): %s\n", svc->args[0], strerror(errno));
            }
        } else {
            char *arg_ptrs[INIT_PARSER_MAXARGS+1];
            int arg_idx = svc->nargs;
            char *tmp = strdup(dynamic_args);
            char *next = tmp;
            char *bword;

            /* Copy the static arguments */
            memcpy(arg_ptrs, svc->args, (svc->nargs * sizeof(char *)));

            while((bword = strsep(&next, " "))) {
                arg_ptrs[arg_idx++] = bword;
                if (arg_idx == INIT_PARSER_MAXARGS)
                    break;
            }
            arg_ptrs[arg_idx] = '\0';
            execve(svc->args[0], (char**) arg_ptrs, (char**) ENV);
        }
        _exit(127);
    }

    freecon(scon);

    if (pid < 0) {
        ERROR("failed to start '%s'\n", svc->name);
        svc->pid = 0;
        return;
    }

    svc->time_started = gettime();
    svc->pid = pid;
    svc->flags |= SVC_RUNNING;

    if (properties_inited())
        notify_service_state(svc->name, "running");
}

/* The how field should be either SVC_DISABLED, SVC_RESET, or SVC_RESTART */
static void service_stop_or_reset(struct service *svc, int how)
{
    /* The service is still SVC_RUNNING until its process exits, but if it has
     * already exited it shoudn't attempt a restart yet. */
    svc->flags &= (~SVC_RESTARTING);

    if ((how != SVC_DISABLED) && (how != SVC_RESET) && (how != SVC_RESTART)) {
        /* Hrm, an illegal flag.  Default to SVC_DISABLED */
        how = SVC_DISABLED;
    }
        /* if the service has not yet started, prevent
         * it from auto-starting with its class
         */
    if (how == SVC_RESET) {
        svc->flags |= (svc->flags & SVC_RC_DISABLED) ? SVC_DISABLED : SVC_RESET;
    } else {
        svc->flags |= how;
    }

    if (svc->pid) {
        NOTICE("service '%s' is being killed\n", svc->name);
        kill(-svc->pid, SIGKILL);
        notify_service_state(svc->name, "stopping");
    } else {
        notify_service_state(svc->name, "stopped");
    }
}

void service_reset(struct service *svc)
{
    service_stop_or_reset(svc, SVC_RESET);
}

void service_stop(struct service *svc)
{
    service_stop_or_reset(svc, SVC_DISABLED);
}

void service_restart(struct service *svc)
{
    if (svc->flags & SVC_RUNNING) {
        /* Stop, wait, then start the service. */
        service_stop_or_reset(svc, SVC_RESTART);
    } else if (!(svc->flags & SVC_RESTARTING)) {
        /* Just start the service since it's not running. */
        service_start(svc, NULL);
    } /* else: Service is restarting anyways. */
}

void property_changed(const char *name, const char *value)
{
    if (property_triggers_enabled)
        queue_property_triggers(name, value);
}

static void restart_service_if_needed(struct service *svc)
{
    time_t next_start_time = svc->time_started + 5;

    if (next_start_time <= gettime()) {
        svc->flags &= (~SVC_RESTARTING);
        service_start(svc, NULL);
        return;
    }

    if ((next_start_time < process_needs_restart) ||
        (process_needs_restart == 0)) {
        process_needs_restart = next_start_time;
    }
}

static void restart_processes()
{
    process_needs_restart = 0;
    service_for_each_flags(SVC_RESTARTING,
                           restart_service_if_needed);
}

static void msg_start(const char *name)
{
    struct service *svc = NULL;
    char *tmp = NULL;
    char *args = NULL;

    if (!strchr(name, ':'))
        svc = service_find_by_name(name);
    else {
        tmp = strdup(name);
        if (tmp) {
            args = strchr(tmp, ':');
            *args = '\0';
            args++;

            svc = service_find_by_name(tmp);
        }
    }

    if (svc) {
        service_start(svc, args);
    } else {
        ERROR("no such service '%s'\n", name);
    }
    if (tmp)
        free(tmp);
}

static void msg_stop(const char *name)
{
    struct service *svc = service_find_by_name(name);

    if (svc) {
        service_stop(svc);
    } else {
        ERROR("no such service '%s'\n", name);
    }
}

static void msg_restart(const char *name)
{
    struct service *svc = service_find_by_name(name);

    if (svc) {
        service_restart(svc);
    } else {
        ERROR("no such service '%s'\n", name);
    }
}

void handle_control_message(const char *msg, const char *arg)
{
    if (!strcmp(msg,"start")) {
        msg_start(arg);
    } else if (!strcmp(msg,"stop")) {
        msg_stop(arg);
    } else if (!strcmp(msg,"restart")) {
        msg_restart(arg);
    } else {
        ERROR("unknown control msg '%s'\n", msg);
    }
}

static struct command *get_first_command(struct action *act)
{
    struct listnode *node;
    node = list_head(&act->commands);
    if (!node || list_empty(&act->commands))
        return NULL;

    return node_to_item(node, struct command, clist);
}

static struct command *get_next_command(struct action *act, struct command *cmd)
{
    struct listnode *node;
    node = cmd->clist.next;
    if (!node)
        return NULL;
    if (node == &act->commands)
        return NULL;

    return node_to_item(node, struct command, clist);
}

static int is_last_command(struct action *act, struct command *cmd)
{
    return (list_tail(&act->commands) == &cmd->clist);
}

void execute_one_command(void)
{
    int ret;

    if (!cur_action || !cur_command || is_last_command(cur_action, cur_command)) {
        cur_action = action_remove_queue_head();
        cur_command = NULL;
        if (!cur_action)
            return;
        INFO("processing action %p (%s)\n", cur_action, cur_action->name);
        cur_command = get_first_command(cur_action);
    } else {
        cur_command = get_next_command(cur_action, cur_command);
    }

    if (!cur_command)
        return;

    ret = cur_command->func(cur_command->nargs, cur_command->args);
    INFO("command '%s' r=%d\n", cur_command->args[0], ret);
}

static int wait_for_coldboot_done_action(int nargs, char **args)
{
    int ret;
    INFO("wait for %s\n", coldboot_done);
    ret = wait_for_file(coldboot_done, COMMAND_RETRY_TIMEOUT);
    if (ret)
        ERROR("Timed out waiting for %s\n", coldboot_done);
    return ret;
}

/*
 * Writes 512 bytes of output from Hardware RNG (/dev/hw_random, backed
 * by Linux kernel's hw_random framework) into Linux RNG's via /dev/urandom.
 * Does nothing if Hardware RNG is not present.
 *
 * Since we don't yet trust the quality of Hardware RNG, these bytes are not
 * mixed into the primary pool of Linux RNG and the entropy estimate is left
 * unmodified.
 *
 * If the HW RNG device /dev/hw_random is present, we require that at least
 * 512 bytes read from it are written into Linux RNG. QA is expected to catch
 * devices/configurations where these I/O operations are blocking for a long
 * time. We do not reboot or halt on failures, as this is a best-effort
 * attempt.
 */
static int mix_hwrng_into_linux_rng_action(int nargs, char **args)
{
    int result = -1;
    int hwrandom_fd = -1;
    int urandom_fd = -1;
    char buf[512];
    ssize_t chunk_size;
    size_t total_bytes_written = 0;

    hwrandom_fd = TEMP_FAILURE_RETRY(
            open("/dev/hw_random", O_RDONLY | O_NOFOLLOW));
    if (hwrandom_fd == -1) {
        if (errno == ENOENT) {
          ERROR("/dev/hw_random not found\n");
          /* It's not an error to not have a Hardware RNG. */
          result = 0;
        } else {
          ERROR("Failed to open /dev/hw_random: %s\n", strerror(errno));
        }
        goto ret;
    }

    urandom_fd = TEMP_FAILURE_RETRY(
            open("/dev/urandom", O_WRONLY | O_NOFOLLOW));
    if (urandom_fd == -1) {
        ERROR("Failed to open /dev/urandom: %s\n", strerror(errno));
        goto ret;
    }

    while (total_bytes_written < sizeof(buf)) {
        chunk_size = TEMP_FAILURE_RETRY(
                read(hwrandom_fd, buf, sizeof(buf) - total_bytes_written));
        if (chunk_size == -1) {
            ERROR("Failed to read from /dev/hw_random: %s\n", strerror(errno));
            goto ret;
        } else if (chunk_size == 0) {
            ERROR("Failed to read from /dev/hw_random: EOF\n");
            goto ret;
        }

        chunk_size = TEMP_FAILURE_RETRY(write(urandom_fd, buf, chunk_size));
        if (chunk_size == -1) {
            ERROR("Failed to write to /dev/urandom: %s\n", strerror(errno));
            goto ret;
        }
        total_bytes_written += chunk_size;
    }

    INFO("Mixed %d bytes from /dev/hw_random into /dev/urandom",
                total_bytes_written);
    result = 0;

ret:
    if (hwrandom_fd != -1) {
        close(hwrandom_fd);
    }
    if (urandom_fd != -1) {
        close(urandom_fd);
    }
    memset(buf, 0, sizeof(buf));
    return result;
}

static int keychord_init_action(int nargs, char **args)
{
    keychord_init();
    return 0;
}

static int console_init_action(int nargs, char **args)
{
    int fd;

    if (console[0]) {
        snprintf(console_name, sizeof(console_name), "/dev/%s", console);
    }

    fd = open(console_name, O_RDWR);
    if (fd >= 0)
        have_console = 1;
    close(fd);

#ifdef INITLOGO
    if( load_565rle_image(INIT_IMAGE_FILE) ) {
        fd = open("/dev/tty0", O_WRONLY);
        if (fd >= 0) {
            const char *msg;
                msg = "\n"
            "\n"
            "\n"
            "\n"
            "\n"
            "\n"
            "\n"  // console is 40 cols x 30 lines
            "\n"
            "\n"
            "\n"
            "\n"
            "\n"
            "\n"
            "\n"
            "             A N D R O I D ";
            write(fd, msg, strlen(msg));
            close(fd);
        }
    }
#else
    fd = open("/dev/tty0", O_RDWR | O_SYNC);
    if (fd >= 0) {
        ioctl(fd, KDSETMODE, KD_GRAPHICS);
        close(fd);
    }
#endif
    return 0;
}

static void import_kernel_nv(char *name, int for_emulator)
{
    char *value = strchr(name, '=');
    int name_len = strlen(name);

    if (value == 0) return;
    *value++ = 0;
    if (name_len == 0) return;

    if (for_emulator) {
        /* in the emulator, export any kernel option with the
         * ro.kernel. prefix */
        char buff[PROP_NAME_MAX];
        int len = snprintf( buff, sizeof(buff), "ro.kernel.%s", name );

        if (len < (int)sizeof(buff))
            property_set( buff, value );
        return;
    }

    if (!strcmp(name,"qemu")) {
        strlcpy(qemu, value, sizeof(qemu));
#ifdef WANTS_EMMC_BOOT
    } else if (!strcmp(name,"androidboot.emmc")) {
        if (!strcmp(value,"true")) {
            emmc_boot = 1;
        }
#endif
    } else if (!strcmp(name,BOARD_CHARGING_CMDLINE_NAME)) {
        strlcpy(battchg_pause, value, sizeof(battchg_pause));
    } else if (!strncmp(name, "androidboot.", 12) && name_len > 12) {
        const char *boot_prop_name = name + 12;
        char prop[PROP_NAME_MAX];
        int cnt;

        cnt = snprintf(prop, sizeof(prop), "ro.boot.%s", boot_prop_name);
        if (cnt < PROP_NAME_MAX)
            property_set(prop, value);
#ifdef HAS_SEMC_BOOTLOADER
    } else if (!strcmp(name,"serialno")) {
        property_set("ro.boot.serialno", value);
#endif
    }
}

static void export_kernel_boot_props(void)
{
    char tmp[PROP_VALUE_MAX];
    int ret;
    unsigned i;
    struct {
        const char *src_prop;
        const char *dest_prop;
        const char *def_val;
    } prop_map[] = {
        { "ro.boot.serialno", "ro.serialno", "", },
        { "ro.boot.mode", "ro.bootmode", "unknown", },
        { "ro.boot.baseband", "ro.baseband", "unknown", },
        { "ro.boot.bootloader", "ro.bootloader", "unknown", },
    };

    for (i = 0; i < ARRAY_SIZE(prop_map); i++) {
        ret = property_get(prop_map[i].src_prop, tmp);
        if (ret > 0)
            property_set(prop_map[i].dest_prop, tmp);
        else
            property_set(prop_map[i].dest_prop, prop_map[i].def_val);
    }

    ret = property_get("ro.boot.console", tmp);
    if (ret)
        strlcpy(console, tmp, sizeof(console));

    /* save a copy for init's usage during boot */
    property_get("ro.bootmode", tmp);
    strlcpy(bootmode, tmp, sizeof(bootmode));

    /* if this was given on kernel command line, override what we read
     * before (e.g. from /proc/cpuinfo), if anything */
    ret = property_get("ro.boot.hardware", tmp);
    if (ret)
        strlcpy(hardware, tmp, sizeof(hardware));
    property_set("ro.hardware", hardware);

    snprintf(tmp, PROP_VALUE_MAX, "%d", revision);
    property_set("ro.revision", tmp);
    property_set("ro.emmc",emmc_boot ? "1" : "0");
    property_set("ro.boot.emmc", emmc_boot ? "1" : "0");

    /* TODO: these are obsolete. We should delete them */
    if (!strcmp(bootmode,"factory"))
        property_set("ro.factorytest", "1");
    else if (!strcmp(bootmode,"factory2"))
        property_set("ro.factorytest", "2");
    else
        property_set("ro.factorytest", "0");
}

static void process_kernel_cmdline(void)
{
    /* don't expose the raw commandline to nonpriv processes */
    chmod("/proc/cmdline", 0440);

    /* first pass does the common stuff, and finds if we are in qemu.
     * second pass is only necessary for qemu to export all kernel params
     * as props.
     */
    import_kernel_cmdline(0, import_kernel_nv);
    if (qemu[0])
        import_kernel_cmdline(1, import_kernel_nv);

    /* now propogate the info given on command line to internal variables
     * used by init as well as the current required properties
     */
    export_kernel_boot_props();
}

static int property_service_init_action(int nargs, char **args)
{
    /* read any property files on system or data and
     * fire up the property service.  This must happen
     * after the ro.foo properties are set above so
     * that /data/local.prop cannot interfere with them.
     */
    start_property_service();
    return 0;
}

static int signal_init_action(int nargs, char **args)
{
    signal_init();
    return 0;
}

static int check_startup_action(int nargs, char **args)
{
    /* make sure we actually have all the pieces we need */
    if ((get_property_set_fd() < 0) ||
        (get_signal_fd() < 0)) {
        ERROR("init startup failure\n");
        exit(1);
    }

        /* signal that we hit this point */
    unlink("/dev/.booting");

    return 0;
}

static int queue_property_triggers_action(int nargs, char **args)
{
    queue_all_property_triggers();
    /* enable property triggers */
    property_triggers_enabled = 1;
    return 0;
}

#if BOOTCHART
static int bootchart_init_action(int nargs, char **args)
{
    bootchart_count = bootchart_init();
    if (bootchart_count < 0) {
        ERROR("bootcharting init failure\n");
    } else if (bootchart_count > 0) {
        NOTICE("bootcharting started (period=%d ms)\n", bootchart_count*BOOTCHART_POLLING_MS);
    } else {
        NOTICE("bootcharting ignored\n");
    }

    return 0;
}
#endif

static const struct selinux_opt seopts_prop[] = {
        { SELABEL_OPT_PATH, "/data/security/property_contexts" },
        { SELABEL_OPT_PATH, "/property_contexts" },
        { 0, NULL }
};

struct selabel_handle* selinux_android_prop_context_handle(void)
{
    int i = 0;
    struct selabel_handle* sehandle = NULL;
    while ((sehandle == NULL) && seopts_prop[i].value) {
        sehandle = selabel_open(SELABEL_CTX_ANDROID_PROP, &seopts_prop[i], 1);
        i++;
    }

    if (!sehandle) {
        ERROR("SELinux:  Could not load property_contexts:  %s\n",
              strerror(errno));
        return NULL;
    }
    INFO("SELinux: Loaded property contexts from %s\n", seopts_prop[i - 1].value);
    return sehandle;
}

void selinux_init_all_handles(void)
{
    sehandle = selinux_android_file_context_handle();
    sehandle_prop = selinux_android_prop_context_handle();
}

static bool selinux_is_disabled(void)
{
    char tmp[PROP_VALUE_MAX];

    if (access("/sys/fs/selinux", F_OK) != 0) {
        /* SELinux is not compiled into the kernel, or has been disabled
         * via the kernel command line "selinux=0".
         */
        return true;
    }

    if ((property_get("ro.boot.selinux", tmp) != 0) && (strcmp(tmp, "disabled") == 0)) {
        /* SELinux is compiled into the kernel, but we've been told to disable it. */
        return true;
    }

    return false;
}

static bool selinux_is_enforcing(void)
{
    char tmp[PROP_VALUE_MAX];

    if (property_get("ro.boot.selinux", tmp) == 0) {
        /* Property is not set.  Assume enforcing */
        return true;
    }

    if (strcmp(tmp, "permissive") == 0) {
        /* SELinux is in the kernel, but we've been told to go into permissive mode */
        return false;
    }

    if (strcmp(tmp, "enforcing") != 0) {
        ERROR("SELinux: Unknown value of ro.boot.selinux. Got: \"%s\". Assuming enforcing.\n", tmp);
    }

    return true;
}

int selinux_reload_policy(void)
{
    if (selinux_is_disabled()) {
        return -1;
    }

    INFO("SELinux: Attempting to reload policy files\n");

    if (selinux_android_reload_policy() == -1) {
        return -1;
    }

    if (sehandle)
        selabel_close(sehandle);

    if (sehandle_prop)
        selabel_close(sehandle_prop);

    selinux_init_all_handles();
    return 0;
}

int audit_callback(void *data, security_class_t cls, char *buf, size_t len)
{
    snprintf(buf, len, "property=%s", !data ? "NULL" : (char *)data);
    return 0;
}

<<<<<<< HEAD
static int charging_mode_booting(void)
{
#ifndef BOARD_CHARGING_MODE_BOOTING_LPM
    return 0;
#else
    int f;
    char cmb;
    f = open(BOARD_CHARGING_MODE_BOOTING_LPM, O_RDONLY);
    if (f < 0)
        return 0;

    if (1 != read(f, (void *)&cmb,1))
        return 0;

    close(f);
    return ('1' == cmb);
#endif
=======
static void selinux_initialize(void)
{
    if (selinux_is_disabled()) {
        return;
    }

    INFO("loading selinux policy\n");
    if (selinux_android_load_policy() < 0) {
        ERROR("SELinux: Failed to load policy; rebooting into recovery mode\n");
        android_reboot(ANDROID_RB_RESTART2, 0, "recovery");
        while (1) { pause(); }  // never reached
    }

    selinux_init_all_handles();
    bool is_enforcing = selinux_is_enforcing();
    INFO("SELinux: security_setenforce(%d)\n", is_enforcing);
    security_setenforce(is_enforcing);
>>>>>>> 19ebdade
}

int main(int argc, char **argv)
{
    int fd_count = 0;
    struct pollfd ufds[4];
    char *tmpdev;
    char* debuggable;
    char tmp[32];
    int property_set_fd_init = 0;
    int signal_fd_init = 0;
    int keychord_fd_init = 0;
    bool is_charger = false;

    if (!strcmp(basename(argv[0]), "ueventd"))
        return ueventd_main(argc, argv);

    if (!strcmp(basename(argv[0]), "watchdogd"))
        return watchdogd_main(argc, argv);

    /* clear the umask */
    umask(0);

        /* Get the basic filesystem setup we need put
         * together in the initramdisk on / and then we'll
         * let the rc file figure out the rest.
         */
    /* Don't repeat the setup of these filesystems,
     * it creates double mount points with an unknown effect
     * on the system.  This init file is for 2nd-init anyway.
     */
#ifndef NO_DEVFS_SETUP
    mkdir("/dev", 0755);
    mkdir("/proc", 0755);
    mkdir("/sys", 0755);

    mount("tmpfs", "/dev", "tmpfs", MS_NOSUID, "mode=0755");
    mkdir("/dev/pts", 0755);
    mkdir("/dev/socket", 0755);
    mount("devpts", "/dev/pts", "devpts", 0, NULL);
    mount("proc", "/proc", "proc", 0, NULL);
    mount("sysfs", "/sys", "sysfs", 0, NULL);

        /* indicate that booting is in progress to background fw loaders, etc */
    close(open("/dev/.booting", O_WRONLY | O_CREAT, 0000));

        /* We must have some place other than / to create the
         * device nodes for kmsg and null, otherwise we won't
         * be able to remount / read-only later on.
         * Now that tmpfs is mounted on /dev, we can actually
         * talk to the outside world.
         */
    open_devnull_stdio();
    klog_init();
#endif
    property_init();

    get_hardware_name(hardware, &revision);

    process_kernel_cmdline();

    union selinux_callback cb;
    cb.func_log = klog_write;
    selinux_set_callback(SELINUX_CB_LOG, cb);

    cb.func_audit = audit_callback;
    selinux_set_callback(SELINUX_CB_AUDIT, cb);

    selinux_initialize();
    /* These directories were necessarily created before initial policy load
     * and therefore need their security context restored to the proper value.
     * This must happen before /dev is populated by ueventd.
     */
    restorecon("/dev");
    restorecon("/dev/socket");
    restorecon("/dev/__properties__");
    restorecon_recursive("/sys");

    is_charger = !strcmp(bootmode, "charger");

    INFO("property init\n");
    if (!is_charger)
        property_load_boot_defaults();

    INFO("reading config file\n");

    if (!charging_mode_booting())
       init_parse_config_file("/init.rc");
    else
       init_parse_config_file("/lpm.rc");

    /* Check for an emmc initialisation file and read if present */
    if (emmc_boot && access("/init.emmc.rc", R_OK) == 0) {
        INFO("Reading emmc config file");
            init_parse_config_file("/init.emmc.rc");
    }

    /* Check for a target specific initialisation file and read if present */
    if (access("/init.target.rc", R_OK) == 0) {
        INFO("Reading target specific config file");
            init_parse_config_file("/init.target.rc");
    }

    action_for_each_trigger("early-init", action_add_queue_tail);

    queue_builtin_action(wait_for_coldboot_done_action, "wait_for_coldboot_done");
    queue_builtin_action(mix_hwrng_into_linux_rng_action, "mix_hwrng_into_linux_rng");
    queue_builtin_action(keychord_init_action, "keychord_init");
    queue_builtin_action(console_init_action, "console_init");

    /* execute all the boot actions to get us started */
    action_for_each_trigger("init", action_add_queue_tail);

    /* skip mounting filesystems in charger mode */
    if (!is_charger) {
        action_for_each_trigger("early-fs", action_add_queue_tail);
        if(emmc_boot) {
            action_for_each_trigger("emmc-fs", action_add_queue_tail);
        } else {
            action_for_each_trigger("fs", action_add_queue_tail);
        }
        action_for_each_trigger("post-fs", action_add_queue_tail);
        action_for_each_trigger("post-fs-data", action_add_queue_tail);
    }

    /* Repeat mix_hwrng_into_linux_rng in case /dev/hw_random or /dev/random
     * wasn't ready immediately after wait_for_coldboot_done
     */
    queue_builtin_action(mix_hwrng_into_linux_rng_action, "mix_hwrng_into_linux_rng");

    queue_builtin_action(property_service_init_action, "property_service_init");
    queue_builtin_action(signal_init_action, "signal_init");
    queue_builtin_action(check_startup_action, "check_startup");

    /* Older bootloaders use non-standard charging modes. Check for
     * those now, after mounting the filesystems */
    if (strcmp(battchg_pause, BOARD_CHARGING_CMDLINE_VALUE) == 0)
        is_charger = 1;

    if (is_charger) {
        action_for_each_trigger("charger", action_add_queue_tail);
    } else {
        action_for_each_trigger("early-boot", action_add_queue_tail);
        action_for_each_trigger("boot", action_add_queue_tail);
    }

        /* run all property triggers based on current state of the properties */
    queue_builtin_action(queue_property_triggers_action, "queue_property_triggers");


#if BOOTCHART
    queue_builtin_action(bootchart_init_action, "bootchart_init");
#endif

    for(;;) {
        int nr, i, timeout = -1;

        execute_one_command();
        restart_processes();

        if (!property_set_fd_init && get_property_set_fd() > 0) {
            ufds[fd_count].fd = get_property_set_fd();
            ufds[fd_count].events = POLLIN;
            ufds[fd_count].revents = 0;
            fd_count++;
            property_set_fd_init = 1;
        }
        if (!signal_fd_init && get_signal_fd() > 0) {
            ufds[fd_count].fd = get_signal_fd();
            ufds[fd_count].events = POLLIN;
            ufds[fd_count].revents = 0;
            fd_count++;
            signal_fd_init = 1;
        }
        if (!keychord_fd_init && get_keychord_fd() > 0) {
            ufds[fd_count].fd = get_keychord_fd();
            ufds[fd_count].events = POLLIN;
            ufds[fd_count].revents = 0;
            fd_count++;
            keychord_fd_init = 1;
        }

        if (process_needs_restart) {
            timeout = (process_needs_restart - gettime()) * 1000;
            if (timeout < 0)
                timeout = 0;
        }

        if (!action_queue_empty() || cur_action)
            timeout = 0;

#if BOOTCHART
        if (bootchart_count > 0) {
            if (timeout < 0 || timeout > BOOTCHART_POLLING_MS)
                timeout = BOOTCHART_POLLING_MS;
            if (bootchart_step() < 0 || --bootchart_count == 0) {
                bootchart_finish();
                bootchart_count = 0;
            }
        }
#endif

        nr = poll(ufds, fd_count, timeout);
        if (nr <= 0)
            continue;

        for (i = 0; i < fd_count; i++) {
            if (ufds[i].revents == POLLIN) {
                if (ufds[i].fd == get_property_set_fd())
                    handle_property_set_fd();
                else if (ufds[i].fd == get_keychord_fd())
                    handle_keychord();
                else if (ufds[i].fd == get_signal_fd())
                    handle_signal();
            }
        }
    }

    return 0;
}<|MERGE_RESOLUTION|>--- conflicted
+++ resolved
@@ -1057,7 +1057,6 @@
     return 0;
 }
 
-<<<<<<< HEAD
 static int charging_mode_booting(void)
 {
 #ifndef BOARD_CHARGING_MODE_BOOTING_LPM
@@ -1075,7 +1074,8 @@
     close(f);
     return ('1' == cmb);
 #endif
-=======
+}
+
 static void selinux_initialize(void)
 {
     if (selinux_is_disabled()) {
@@ -1093,7 +1093,6 @@
     bool is_enforcing = selinux_is_enforcing();
     INFO("SELinux: security_setenforce(%d)\n", is_enforcing);
     security_setenforce(is_enforcing);
->>>>>>> 19ebdade
 }
 
 int main(int argc, char **argv)
