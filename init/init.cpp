/*
 * Copyright (C) 2008 The Android Open Source Project
 *
 * Licensed under the Apache License, Version 2.0 (the "License");
 * you may not use this file except in compliance with the License.
 * You may obtain a copy of the License at
 *
 *      http://www.apache.org/licenses/LICENSE-2.0
 *
 * Unless required by applicable law or agreed to in writing, software
 * distributed under the License is distributed on an "AS IS" BASIS,
 * WITHOUT WARRANTIES OR CONDITIONS OF ANY KIND, either express or implied.
 * See the License for the specific language governing permissions and
 * limitations under the License.
 */

#include <ctype.h>
#include <dirent.h>
#include <errno.h>
#include <fcntl.h>
#include <libgen.h>
#include <paths.h>
#include <signal.h>
#include <stdarg.h>
#include <stdio.h>
#include <stdlib.h>
#include <string.h>
#include <sys/epoll.h>
#include <sys/mount.h>
#include <sys/socket.h>
#include <sys/stat.h>
#include <sys/types.h>
#include <sys/un.h>
#include <sys/wait.h>
#include <unistd.h>

#include <mtd/mtd-user.h>

#include <selinux/selinux.h>
#include <selinux/label.h>
#include <selinux/android.h>

#include <android-base/file.h>
#include <android-base/stringprintf.h>
#include <android-base/strings.h>
#include <cutils/android_reboot.h>
#include <cutils/fs.h>
#include <cutils/iosched_policy.h>
#include <cutils/list.h>
#include <cutils/sockets.h>
#include <private/android_filesystem_config.h>

#include <memory>

#include "action.h"
#include "bootchart.h"
#include "devices.h"
#include "import_parser.h"
#include "init.h"
#include "init_parser.h"
#include "keychords.h"
#include "log.h"
#include "property_service.h"
#include "service.h"
#include "signal_handler.h"
#include "ueventd.h"
#include "util.h"
#include "watchdogd.h"
#include "vendor_init.h"

struct selabel_handle *sehandle;
struct selabel_handle *sehandle_prop;

static int property_triggers_enabled = 0;

#ifndef BOARD_CHARGING_CMDLINE_NAME
#define BOARD_CHARGING_CMDLINE_NAME "androidboot.battchg_pause"
#define BOARD_CHARGING_CMDLINE_VALUE "true"
#endif

static char qemu[32];
static char battchg_pause[32];

int have_console;
std::string console_name = "/dev/console";
static time_t process_needs_restart;

const char *ENV[32];

bool waiting_for_exec = false;

static int epoll_fd = -1;

void register_epoll_handler(int fd, void (*fn)()) {
    epoll_event ev;
    ev.events = EPOLLIN;
    ev.data.ptr = reinterpret_cast<void*>(fn);
    if (epoll_ctl(epoll_fd, EPOLL_CTL_ADD, fd, &ev) == -1) {
        ERROR("epoll_ctl failed: %s\n", strerror(errno));
    }
}

/* add_environment - add "key=value" to the current environment */
int add_environment(const char *key, const char *val)
{
    size_t n;
    size_t key_len = strlen(key);

    /* The last environment entry is reserved to terminate the list */
    for (n = 0; n < (ARRAY_SIZE(ENV) - 1); n++) {

        /* Delete any existing entry for this key */
        if (ENV[n] != NULL) {
            size_t entry_key_len = strcspn(ENV[n], "=");
            if ((entry_key_len == key_len) && (strncmp(ENV[n], key, entry_key_len) == 0)) {
                free((char*)ENV[n]);
                ENV[n] = NULL;
            }
        }

        /* Add entry if a free slot is available */
        if (ENV[n] == NULL) {
            char* entry;
            asprintf(&entry, "%s=%s", key, val);
            ENV[n] = entry;
            return 0;
        }
    }

    ERROR("No env. room to store: '%s':'%s'\n", key, val);

    return -1;
}

void property_changed(const char *name, const char *value)
{
    if (property_triggers_enabled)
        ActionManager::GetInstance().QueuePropertyTrigger(name, value);
}

static void restart_processes()
{
    process_needs_restart = 0;
    ServiceManager::GetInstance().
        ForEachServiceWithFlags(SVC_RESTARTING, [] (Service* s) {
                s->RestartIfNeeded(process_needs_restart);
            });
}

static void msg_start(const std::string& name)
{
    Service* svc = nullptr;
    std::vector<std::string> vargs;

    size_t colon_pos = name.find(':');
    if (colon_pos == std::string::npos) {
        svc = ServiceManager::GetInstance().FindServiceByName(name);
    } else {
        std::string service_name(name.substr(0, colon_pos));
        std::string args(name.substr(colon_pos + 1));
        vargs = android::base::Split(args, " ");

        svc = ServiceManager::GetInstance().FindServiceByName(service_name);
    }

    if (svc) {
        svc->Start(vargs);
    } else {
        ERROR("no such service '%s'\n", name.c_str());
    }
}

static void msg_stop(const std::string& name)
{
    Service* svc = ServiceManager::GetInstance().FindServiceByName(name);

    if (svc) {
        svc->Stop();
    } else {
        ERROR("no such service '%s'\n", name.c_str());
    }
}

static void msg_restart(const std::string& name)
{
    Service* svc = ServiceManager::GetInstance().FindServiceByName(name);

    if (svc) {
        svc->Restart();
    } else {
        ERROR("no such service '%s'\n", name.c_str());
    }
}

void handle_control_message(const std::string& msg, const std::string& arg)
{
<<<<<<< HEAD
    if (!vendor_handle_control_message(msg, arg))
        return;

    if (!strcmp(msg,"start")) {
=======
    if (msg == "start") {
>>>>>>> d02e6887
        msg_start(arg);
    } else if (msg == "stop") {
        msg_stop(arg);
    } else if (msg == "restart") {
        msg_restart(arg);
    } else {
        ERROR("unknown control msg '%s'\n", msg.c_str());
    }
}

static int wait_for_coldboot_done_action(const std::vector<std::string>& args) {
    Timer t;

    NOTICE("Waiting for %s...\n", COLDBOOT_DONE);
    // Any longer than 1s is an unreasonable length of time to delay booting.
    // If you're hitting this timeout, check that you didn't make your
    // sepolicy regular expressions too expensive (http://b/19899875).
    if (wait_for_file(COLDBOOT_DONE, 1)) {
        ERROR("Timed out waiting for %s\n", COLDBOOT_DONE);
    }

    NOTICE("Waiting for %s took %.2fs.\n", COLDBOOT_DONE, t.duration());
    return 0;
}

/*
 * Writes 512 bytes of output from Hardware RNG (/dev/hw_random, backed
 * by Linux kernel's hw_random framework) into Linux RNG's via /dev/urandom.
 * Does nothing if Hardware RNG is not present.
 *
 * Since we don't yet trust the quality of Hardware RNG, these bytes are not
 * mixed into the primary pool of Linux RNG and the entropy estimate is left
 * unmodified.
 *
 * If the HW RNG device /dev/hw_random is present, we require that at least
 * 512 bytes read from it are written into Linux RNG. QA is expected to catch
 * devices/configurations where these I/O operations are blocking for a long
 * time. We do not reboot or halt on failures, as this is a best-effort
 * attempt.
 */
static int mix_hwrng_into_linux_rng_action(const std::vector<std::string>& args)
{
    int result = -1;
    int hwrandom_fd = -1;
    int urandom_fd = -1;
    char buf[512];
    ssize_t chunk_size;
    size_t total_bytes_written = 0;

    hwrandom_fd = TEMP_FAILURE_RETRY(
            open("/dev/hw_random", O_RDONLY | O_NOFOLLOW | O_CLOEXEC));
    if (hwrandom_fd == -1) {
        if (errno == ENOENT) {
          ERROR("/dev/hw_random not found\n");
          /* It's not an error to not have a Hardware RNG. */
          result = 0;
        } else {
          ERROR("Failed to open /dev/hw_random: %s\n", strerror(errno));
        }
        goto ret;
    }

    urandom_fd = TEMP_FAILURE_RETRY(
            open("/dev/urandom", O_WRONLY | O_NOFOLLOW | O_CLOEXEC));
    if (urandom_fd == -1) {
        ERROR("Failed to open /dev/urandom: %s\n", strerror(errno));
        goto ret;
    }

    while (total_bytes_written < sizeof(buf)) {
        chunk_size = TEMP_FAILURE_RETRY(
                read(hwrandom_fd, buf, sizeof(buf) - total_bytes_written));
        if (chunk_size == -1) {
            ERROR("Failed to read from /dev/hw_random: %s\n", strerror(errno));
            goto ret;
        } else if (chunk_size == 0) {
            ERROR("Failed to read from /dev/hw_random: EOF\n");
            goto ret;
        }

        chunk_size = TEMP_FAILURE_RETRY(write(urandom_fd, buf, chunk_size));
        if (chunk_size == -1) {
            ERROR("Failed to write to /dev/urandom: %s\n", strerror(errno));
            goto ret;
        }
        total_bytes_written += chunk_size;
    }

    INFO("Mixed %zu bytes from /dev/hw_random into /dev/urandom",
                total_bytes_written);
    result = 0;

ret:
    if (hwrandom_fd != -1) {
        close(hwrandom_fd);
    }
    if (urandom_fd != -1) {
        close(urandom_fd);
    }
    return result;
}

static int keychord_init_action(const std::vector<std::string>& args)
{
    keychord_init();
    return 0;
}

static int console_init_action(const std::vector<std::string>& args)
{
    std::string console = property_get("ro.boot.console");
    if (!console.empty()) {
        console_name = "/dev/" + console;
    }

    int fd = open(console_name.c_str(), O_RDWR | O_CLOEXEC);
    if (fd >= 0)
        have_console = 1;
    close(fd);

    fd = open("/dev/tty0", O_WRONLY | O_CLOEXEC);
    if (fd >= 0) {
        const char *msg;
            msg = "\n"
        "\n"
        "\n"
        "\n"
        "\n"
        "\n"
        "\n"  // console is 40 cols x 30 lines
        "\n"
        "\n"
        "\n"
        "\n"
        "\n"
        "\n"
        "\n"
        "             A N D R O I D ";
        write(fd, msg, strlen(msg));
        close(fd);
    }

    return 0;
}

static void import_kernel_nv(const std::string& key, const std::string& value, bool for_emulator) {
    if (key.empty()) return;

    if (for_emulator) {
        // In the emulator, export any kernel option with the "ro.kernel." prefix.
        property_set(android::base::StringPrintf("ro.kernel.%s", key.c_str()).c_str(), value.c_str());
        return;
    }

    if (key == "qemu") {
        strlcpy(qemu, value.c_str(), sizeof(qemu));
    } else if (android::base::StartsWith(key, "androidboot.")) {
        property_set(android::base::StringPrintf("ro.boot.%s", key.c_str() + 12).c_str(),
                     value.c_str());
    }
}

static void export_oem_lock_status() {
    if (property_get("ro.oem_unlock_supported") != "1") {
        return;
    }

<<<<<<< HEAD
    if (!strcmp(name,"qemu")) {
        strlcpy(qemu, value, sizeof(qemu));
    } else if (!strcmp(name,BOARD_CHARGING_CMDLINE_NAME)) {
        strlcpy(battchg_pause, value, sizeof(battchg_pause));
    } else if (!strncmp(name, "androidboot.", 12) && name_len > 12) {
        const char *boot_prop_name = name + 12;
        char prop[PROP_NAME_MAX];
        int cnt;
=======
    std::string value = property_get("ro.boot.verifiedbootstate");
>>>>>>> d02e6887

    if (!value.empty()) {
        property_set("ro.boot.flash.locked", value == "orange" ? "0" : "1");
    }
}

static void export_kernel_boot_props() {
    struct {
        const char *src_prop;
        const char *dst_prop;
        const char *default_value;
    } prop_map[] = {
#ifndef IGNORE_RO_BOOT_SERIALNO
        { "ro.boot.serialno",   "ro.serialno",   "", },
#endif
        { "ro.boot.mode",       "ro.bootmode",   "unknown", },
        { "ro.boot.baseband",   "ro.baseband",   "unknown", },
        { "ro.boot.bootloader", "ro.bootloader", "unknown", },
        { "ro.boot.hardware",   "ro.hardware",   "unknown", },
#ifndef IGNORE_RO_BOOT_REVISION
        { "ro.boot.revision",   "ro.revision",   "0", },
#endif
    };
    for (size_t i = 0; i < ARRAY_SIZE(prop_map); i++) {
        std::string value = property_get(prop_map[i].src_prop);
        property_set(prop_map[i].dst_prop, (!value.empty()) ? value.c_str() : prop_map[i].default_value);
    }
}

static void process_kernel_dt() {
    static const char android_dir[] = "/proc/device-tree/firmware/android";

    std::string file_name = android::base::StringPrintf("%s/compatible", android_dir);

    std::string dt_file;
    android::base::ReadFileToString(file_name, &dt_file);
    if (!dt_file.compare("android,firmware")) {
        ERROR("firmware/android is not compatible with 'android,firmware'\n");
        return;
    }

    std::unique_ptr<DIR, int(*)(DIR*)>dir(opendir(android_dir), closedir);
    if (!dir) return;

    struct dirent *dp;
    while ((dp = readdir(dir.get())) != NULL) {
        if (dp->d_type != DT_REG || !strcmp(dp->d_name, "compatible") || !strcmp(dp->d_name, "name")) {
            continue;
        }

        file_name = android::base::StringPrintf("%s/%s", android_dir, dp->d_name);

        android::base::ReadFileToString(file_name, &dt_file);
        std::replace(dt_file.begin(), dt_file.end(), ',', '.');

        std::string property_name = android::base::StringPrintf("ro.boot.%s", dp->d_name);
        property_set(property_name.c_str(), dt_file.c_str());
    }
}

static void process_kernel_cmdline() {
    // Don't expose the raw commandline to unprivileged processes.
    chmod("/proc/cmdline", 0440);

    // The first pass does the common stuff, and finds if we are in qemu.
    // The second pass is only necessary for qemu to export all kernel params
    // as properties.
    import_kernel_cmdline(false, import_kernel_nv);
    if (qemu[0]) import_kernel_cmdline(true, import_kernel_nv);
}

static int queue_property_triggers_action(const std::vector<std::string>& args)
{
    ActionManager::GetInstance().QueueAllPropertyTriggers();
    /* enable property triggers */
    property_triggers_enabled = 1;
    return 0;
}

static void selinux_init_all_handles(void)
{
    sehandle = selinux_android_file_context_handle();
    selinux_android_set_sehandle(sehandle);
    sehandle_prop = selinux_android_prop_context_handle();
}

enum selinux_enforcing_status { SELINUX_PERMISSIVE, SELINUX_ENFORCING };

static selinux_enforcing_status selinux_status_from_cmdline() {
    selinux_enforcing_status status = SELINUX_ENFORCING;

    import_kernel_cmdline(false, [&](const std::string& key, const std::string& value, bool in_qemu) {
        if (key == "androidboot.selinux" && value == "permissive") {
            status = SELINUX_PERMISSIVE;
        }
    });

    return status;
}

static bool selinux_is_enforcing(void)
{
    if (ALLOW_PERMISSIVE_SELINUX) {
        return selinux_status_from_cmdline() == SELINUX_ENFORCING;
    }
    return true;
}

int selinux_reload_policy(void)
{
    INFO("SELinux: Attempting to reload policy files\n");

    if (selinux_android_reload_policy() == -1) {
        return -1;
    }

    if (sehandle)
        selabel_close(sehandle);

    if (sehandle_prop)
        selabel_close(sehandle_prop);

    selinux_init_all_handles();
    return 0;
}

static int audit_callback(void *data, security_class_t /*cls*/, char *buf, size_t len) {

    property_audit_data *d = reinterpret_cast<property_audit_data*>(data);

    if (!d || !d->name || !d->cr) {
        ERROR("audit_callback invoked with null data arguments!");
        return 0;
    }

    snprintf(buf, len, "property=%s pid=%d uid=%d gid=%d", d->name,
            d->cr->pid, d->cr->uid, d->cr->gid);
    return 0;
}

static void security_failure() {
    ERROR("Security failure; rebooting into recovery mode...\n");
    android_reboot(ANDROID_RB_RESTART2, 0, "recovery");
    while (true) { pause(); }  // never reached
}

static void selinux_initialize(bool in_kernel_domain) {
    Timer t;

    selinux_callback cb;
    cb.func_log = selinux_klog_callback;
    selinux_set_callback(SELINUX_CB_LOG, cb);
    cb.func_audit = audit_callback;
    selinux_set_callback(SELINUX_CB_AUDIT, cb);

    if (in_kernel_domain) {
        INFO("Loading SELinux policy...\n");
        if (selinux_android_load_policy() < 0) {
            ERROR("failed to load policy: %s\n", strerror(errno));
            security_failure();
        }

        bool kernel_enforcing = (security_getenforce() == 1);
        bool is_enforcing = selinux_is_enforcing();
        if (kernel_enforcing != is_enforcing) {
            if (security_setenforce(is_enforcing)) {
                ERROR("security_setenforce(%s) failed: %s\n",
                      is_enforcing ? "true" : "false", strerror(errno));
                security_failure();
            }
        }

        if (write_file("/sys/fs/selinux/checkreqprot", "0") == -1) {
            security_failure();
        }

        NOTICE("(Initializing SELinux %s took %.2fs.)\n",
               is_enforcing ? "enforcing" : "non-enforcing", t.duration());
    } else {
        selinux_init_all_handles();
    }
}

static int charging_mode_booting(void) {
#ifndef BOARD_CHARGING_MODE_BOOTING_LPM
    return 0;
#else
    int f;
    char cmb;
    f = open(BOARD_CHARGING_MODE_BOOTING_LPM, O_RDONLY);
    if (f < 0)
        return 0;

    if (1 != read(f, (void *)&cmb,1))
        return 0;

    close(f);
    return ('1' == cmb);
#endif
}

int main(int argc, char** argv) {
    if (!strcmp(basename(argv[0]), "ueventd")) {
        return ueventd_main(argc, argv);
    }

    if (!strcmp(basename(argv[0]), "watchdogd")) {
        return watchdogd_main(argc, argv);
    }

    // Clear the umask.
    umask(0);

    add_environment("PATH", _PATH_DEFPATH);

    bool is_first_stage = (argc == 1) || (strcmp(argv[1], "--second-stage") != 0);

    // Get the basic filesystem setup we need put together in the initramdisk
    // on / and then we'll let the rc file figure out the rest.
    if (is_first_stage) {
        mount("tmpfs", "/dev", "tmpfs", MS_NOSUID, "mode=0755");
        mkdir("/dev/pts", 0755);
        mkdir("/dev/socket", 0755);
        mount("devpts", "/dev/pts", "devpts", 0, NULL);
        #define MAKE_STR(x) __STRING(x)
        mount("proc", "/proc", "proc", 0, "hidepid=2,gid=" MAKE_STR(AID_READPROC));
        mount("sysfs", "/sys", "sysfs", 0, NULL);
        mount("selinuxfs", "/sys/fs/selinux", "selinuxfs", 0, NULL);
    }

    // We must have some place other than / to create the device nodes for
    // kmsg and null, otherwise we won't be able to remount / read-only
    // later on. Now that tmpfs is mounted on /dev, we can actually talk
    // to the outside world.
    open_devnull_stdio();
    klog_init();
    klog_set_level(KLOG_NOTICE_LEVEL);

    NOTICE("init %s started!\n", is_first_stage ? "first stage" : "second stage");

    if (!is_first_stage) {
        // Indicate that booting is in progress to background fw loaders, etc.
        close(open("/dev/.booting", O_WRONLY | O_CREAT | O_CLOEXEC, 0000));

        property_init();

        // If arguments are passed both on the command line and in DT,
        // properties set in DT always have priority over the command-line ones.
        process_kernel_dt();
        process_kernel_cmdline();

        // Propagate the kernel variables to internal variables
        // used by init as well as the current required properties.
        export_kernel_boot_props();
    }

    // Set up SELinux, including loading the SELinux policy if we're in the kernel domain.
    selinux_initialize(is_first_stage);

    // If we're in the kernel domain, re-exec init to transition to the init domain now
    // that the SELinux policy has been loaded.
    if (is_first_stage) {
        if (restorecon("/init") == -1) {
            ERROR("restorecon failed: %s\n", strerror(errno));
            security_failure();
        }
        char* path = argv[0];
        char* args[] = { path, const_cast<char*>("--second-stage"), nullptr };
        if (execv(path, args) == -1) {
            ERROR("execv(\"%s\") failed: %s\n", path, strerror(errno));
            security_failure();
        }
    }

    // These directories were necessarily created before initial policy load
    // and therefore need their security context restored to the proper value.
    // This must happen before /dev is populated by ueventd.
    NOTICE("Running restorecon...\n");
    restorecon("/dev");
    restorecon("/dev/socket");
    restorecon("/dev/__properties__");
    restorecon("/property_contexts");
    restorecon_recursive("/sys");

    epoll_fd = epoll_create1(EPOLL_CLOEXEC);
    if (epoll_fd == -1) {
        ERROR("epoll_create1 failed: %s\n", strerror(errno));
        exit(1);
    }

    signal_handler_init();

    property_load_boot_defaults();
    export_oem_lock_status();
    start_property_service();

    const BuiltinFunctionMap function_map;
    Action::set_function_map(&function_map);

    Parser& parser = Parser::GetInstance();
    parser.AddSectionParser("service",std::make_unique<ServiceParser>());
    parser.AddSectionParser("on", std::make_unique<ActionParser>());
    parser.AddSectionParser("import", std::make_unique<ImportParser>());
    parser.ParseConfig("/init.rc");

    ActionManager& am = ActionManager::GetInstance();

    am.QueueEventTrigger("early-init");

    // Queue an action that waits for coldboot done so we know ueventd has set up all of /dev...
    am.QueueBuiltinAction(wait_for_coldboot_done_action, "wait_for_coldboot_done");
    // ... so that we can start queuing up actions that require stuff from /dev.
    am.QueueBuiltinAction(mix_hwrng_into_linux_rng_action, "mix_hwrng_into_linux_rng");
    am.QueueBuiltinAction(keychord_init_action, "keychord_init");
    am.QueueBuiltinAction(console_init_action, "console_init");

    // Trigger all the boot actions to get us started.
    am.QueueEventTrigger("init");

    // Repeat mix_hwrng_into_linux_rng in case /dev/hw_random or /dev/random
    // wasn't ready immediately after wait_for_coldboot_done
    am.QueueBuiltinAction(mix_hwrng_into_linux_rng_action, "mix_hwrng_into_linux_rng");

    // Don't mount filesystems or start core system services in charger mode.
<<<<<<< HEAD
    char bootmode[PROP_VALUE_MAX];
    if (((property_get("ro.bootmode", bootmode) > 0 && strcmp(bootmode, "charger") == 0) ||
         strcmp(battchg_pause, BOARD_CHARGING_CMDLINE_VALUE) == 0)
               || charging_mode_booting()) {
        action_for_each_trigger("charger", action_add_queue_tail);
    } else if (strncmp(bootmode, "ffbm", 4) == 0) {
        KLOG_ERROR("Booting into ffbm mode\n");
        action_for_each_trigger("ffbm", action_add_queue_tail);
=======
    std::string bootmode = property_get("ro.bootmode");
    if (bootmode == "charger") {
        am.QueueEventTrigger("charger");
>>>>>>> d02e6887
    } else {
        am.QueueEventTrigger("late-init");
    }

    // Run all property triggers based on current state of the properties.
    am.QueueBuiltinAction(queue_property_triggers_action, "queue_property_triggers");

    while (true) {
        if (!waiting_for_exec) {
            am.ExecuteOneCommand();
            restart_processes();
        }

        int timeout = -1;
        if (process_needs_restart) {
            timeout = (process_needs_restart - gettime()) * 1000;
            if (timeout < 0)
                timeout = 0;
        }

        if (am.HasMoreCommands()) {
            timeout = 0;
        }

        bootchart_sample(&timeout);

        epoll_event ev;
        int nr = TEMP_FAILURE_RETRY(epoll_wait(epoll_fd, &ev, 1, timeout));
        if (nr == -1) {
            ERROR("epoll_wait failed: %s\n", strerror(errno));
        } else if (nr == 1) {
            ((void (*)()) ev.data.ptr)();
        }
    }

    return 0;
}<|MERGE_RESOLUTION|>--- conflicted
+++ resolved
@@ -194,14 +194,7 @@
 
 void handle_control_message(const std::string& msg, const std::string& arg)
 {
-<<<<<<< HEAD
-    if (!vendor_handle_control_message(msg, arg))
-        return;
-
-    if (!strcmp(msg,"start")) {
-=======
     if (msg == "start") {
->>>>>>> d02e6887
         msg_start(arg);
     } else if (msg == "stop") {
         msg_stop(arg);
@@ -369,18 +362,7 @@
         return;
     }
 
-<<<<<<< HEAD
-    if (!strcmp(name,"qemu")) {
-        strlcpy(qemu, value, sizeof(qemu));
-    } else if (!strcmp(name,BOARD_CHARGING_CMDLINE_NAME)) {
-        strlcpy(battchg_pause, value, sizeof(battchg_pause));
-    } else if (!strncmp(name, "androidboot.", 12) && name_len > 12) {
-        const char *boot_prop_name = name + 12;
-        char prop[PROP_NAME_MAX];
-        int cnt;
-=======
     std::string value = property_get("ro.boot.verifiedbootstate");
->>>>>>> d02e6887
 
     if (!value.empty()) {
         property_set("ro.boot.flash.locked", value == "orange" ? "0" : "1");
@@ -705,20 +687,9 @@
     am.QueueBuiltinAction(mix_hwrng_into_linux_rng_action, "mix_hwrng_into_linux_rng");
 
     // Don't mount filesystems or start core system services in charger mode.
-<<<<<<< HEAD
-    char bootmode[PROP_VALUE_MAX];
-    if (((property_get("ro.bootmode", bootmode) > 0 && strcmp(bootmode, "charger") == 0) ||
-         strcmp(battchg_pause, BOARD_CHARGING_CMDLINE_VALUE) == 0)
-               || charging_mode_booting()) {
-        action_for_each_trigger("charger", action_add_queue_tail);
-    } else if (strncmp(bootmode, "ffbm", 4) == 0) {
-        KLOG_ERROR("Booting into ffbm mode\n");
-        action_for_each_trigger("ffbm", action_add_queue_tail);
-=======
     std::string bootmode = property_get("ro.bootmode");
     if (bootmode == "charger") {
         am.QueueEventTrigger("charger");
->>>>>>> d02e6887
     } else {
         am.QueueEventTrigger("late-init");
     }
