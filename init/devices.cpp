/*
 * Copyright (C) 2007-2014 The Android Open Source Project
 *
 * Licensed under the Apache License, Version 2.0 (the "License");
 * you may not use this file except in compliance with the License.
 * You may obtain a copy of the License at
 *
 *      http://www.apache.org/licenses/LICENSE-2.0
 *
 * Unless required by applicable law or agreed to in writing, software
 * distributed under the License is distributed on an "AS IS" BASIS,
 * WITHOUT WARRANTIES OR CONDITIONS OF ANY KIND, either express or implied.
 * See the License for the specific language governing permissions and
 * limitations under the License.
 */

#include <errno.h>
#include <fnmatch.h>
#include <stddef.h>
#include <stdio.h>
#include <stdlib.h>
#include <sys/stat.h>
#include <sys/types.h>

#include <fcntl.h>
#include <dirent.h>
#include <unistd.h>
#include <string.h>

#include <sys/socket.h>
#include <sys/un.h>
#include <linux/netlink.h>

#include <memory>

#include <selinux/selinux.h>
#include <selinux/label.h>
#include <selinux/android.h>
#include <selinux/avc.h>

#include <private/android_filesystem_config.h>
#include <sys/time.h>
#include <sys/wait.h>

#include <android-base/file.h>
#include <cutils/list.h>
#include <cutils/uevent.h>

#include "devices.h"
#include "ueventd_parser.h"
#include "util.h"
#include "log.h"
#include "property_service.h"
#include <zlib.h>

#define SYSFS_PREFIX    "/sys"
static const char *firmware_dirs[] = { "/etc/firmware",
                                       "/vendor/firmware",
                                       "/firmware/image" };

extern struct selabel_handle *sehandle;

extern char boot_device[PROP_VALUE_MAX];

static int device_fd = -1;

struct uevent {
    const char *action;
    const char *path;
    const char *subsystem;
    const char *firmware;
    const char *partition_name;
    const char *device_name;
    int partition_num;
    int major;
    int minor;
};

struct perms_ {
    char *name;
    char *attr;
    mode_t perm;
    unsigned int uid;
    unsigned int gid;
    unsigned short prefix;
    unsigned short wildcard;
};

struct perm_node {
    struct perms_ dp;
    struct listnode plist;
};

struct platform_node {
    char *name;
    char *path;
    int path_len;
    struct listnode list;
};

static list_declare(sys_perms);
static list_declare(dev_perms);
static list_declare(platform_names);

int add_dev_perms(const char *name, const char *attr,
                  mode_t perm, unsigned int uid, unsigned int gid,
                  unsigned short prefix,
                  unsigned short wildcard) {
    struct perm_node *node = (perm_node*) calloc(1, sizeof(*node));
    if (!node)
        return -ENOMEM;

    node->dp.name = strdup(name);
    if (!node->dp.name)
        return -ENOMEM;

    if (attr) {
        node->dp.attr = strdup(attr);
        if (!node->dp.attr)
            return -ENOMEM;
    }

    node->dp.perm = perm;
    node->dp.uid = uid;
    node->dp.gid = gid;
    node->dp.prefix = prefix;
    node->dp.wildcard = wildcard;

    if (attr)
        list_add_tail(&sys_perms, &node->plist);
    else
        list_add_tail(&dev_perms, &node->plist);

    return 0;
}

void fixup_sys_perms(const char *upath)
{
    char buf[512];
    struct listnode *node;
    struct perms_ *dp;

    /* upaths omit the "/sys" that paths in this list
     * contain, so we add 4 when comparing...
     */
    list_for_each(node, &sys_perms) {
        dp = &(node_to_item(node, struct perm_node, plist))->dp;
        if (dp->prefix) {
            if (strncmp(upath, dp->name + 4, strlen(dp->name + 4)))
                continue;
        } else if (dp->wildcard) {
            if (fnmatch(dp->name + 4, upath, FNM_PATHNAME) != 0)
                continue;
        } else {
            if (strcmp(upath, dp->name + 4))
                continue;
        }

        if ((strlen(upath) + strlen(dp->attr) + 6) > sizeof(buf))
            break;

        snprintf(buf, sizeof(buf), "/sys%s/%s", upath, dp->attr);
        INFO("fixup %s %d %d 0%o\n", buf, dp->uid, dp->gid, dp->perm);
        chown(buf, dp->uid, dp->gid);
        chmod(buf, dp->perm);
    }

    // Now fixup SELinux file labels
    int len = snprintf(buf, sizeof(buf), "/sys%s", upath);
    if ((len < 0) || ((size_t) len >= sizeof(buf))) {
        // Overflow
        return;
    }
    if (access(buf, F_OK) == 0) {
        INFO("restorecon_recursive: %s\n", buf);
        restorecon_recursive(buf);
    }
}

static bool perm_path_matches(const char *path, struct perms_ *dp)
{
    if (dp->prefix) {
        if (strncmp(path, dp->name, strlen(dp->name)) == 0)
            return true;
    } else if (dp->wildcard) {
        if (fnmatch(dp->name, path, FNM_PATHNAME) == 0)
            return true;
    } else {
        if (strcmp(path, dp->name) == 0)
            return true;
    }

    return false;
}

static mode_t get_device_perm(const char *path, const char **links,
                unsigned *uid, unsigned *gid)
{
    struct listnode *node;
    struct perm_node *perm_node;
    struct perms_ *dp;

    /* search the perms list in reverse so that ueventd.$hardware can
     * override ueventd.rc
     */
    list_for_each_reverse(node, &dev_perms) {
        bool match = false;

        perm_node = node_to_item(node, struct perm_node, plist);
        dp = &perm_node->dp;

        if (perm_path_matches(path, dp)) {
            match = true;
        } else {
            if (links) {
                int i;
                for (i = 0; links[i]; i++) {
                    if (perm_path_matches(links[i], dp)) {
                        match = true;
                        break;
                    }
                }
            }
        }

        if (match) {
            *uid = dp->uid;
            *gid = dp->gid;
            return dp->perm;
        }
    }
    /* Default if nothing found. */
    *uid = 0;
    *gid = 0;
    return 0600;
}

static void make_device(const char *path,
                        const char */*upath*/,
                        int block, int major, int minor,
                        const char **links)
{
    unsigned uid;
    unsigned gid;
    mode_t mode;
    dev_t dev;
    char *secontext = NULL;

    mode = get_device_perm(path, links, &uid, &gid) | (block ? S_IFBLK : S_IFCHR);

    selabel_lookup_best_match(sehandle, &secontext, path, links, mode);
    setfscreatecon(secontext);

    dev = makedev(major, minor);
    /* Temporarily change egid to avoid race condition setting the gid of the
     * device node. Unforunately changing the euid would prevent creation of
     * some device nodes, so the uid has to be set with chown() and is still
     * racy. Fixing the gid race at least fixed the issue with system_server
     * opening dynamic input devices under the AID_INPUT gid. */
    setegid(gid);
    mknod(path, mode, dev);
    chown(path, uid, -1);
    setegid(AID_ROOT);

    if (secontext) {
        freecon(secontext);
        setfscreatecon(NULL);
    }
}

static void add_platform_device(const char *path)
{
    int path_len = strlen(path);
    struct platform_node *bus;
    const char *name = path;

    if (!strncmp(path, "/devices/", 9)) {
        name += 9;
        if (!strncmp(name, "platform/", 9))
            name += 9;
    }

    INFO("adding platform device %s (%s)\n", name, path);

    bus = (platform_node*) calloc(1, sizeof(struct platform_node));
    bus->path = strdup(path);
    bus->path_len = path_len;
    bus->name = bus->path + (name - path);
    list_add_tail(&platform_names, &bus->list);
}

/*
 * given a path that may start with a platform device, find the length of the
 * platform device prefix.  If it doesn't start with a platform device, return
 * 0.
 */
static struct platform_node *find_platform_device(const char *path)
{
    int path_len = strlen(path);
    struct listnode *node;
    struct platform_node *bus;

    list_for_each_reverse(node, &platform_names) {
        bus = node_to_item(node, struct platform_node, list);
        if ((bus->path_len < path_len) &&
                (path[bus->path_len] == '/') &&
                !strncmp(path, bus->path, bus->path_len))
            return bus;
    }

    return NULL;
}

static void remove_platform_device(const char *path)
{
    struct listnode *node;
    struct platform_node *bus;

    list_for_each_reverse(node, &platform_names) {
        bus = node_to_item(node, struct platform_node, list);
        if (!strcmp(path, bus->path)) {
            INFO("removing platform device %s\n", bus->name);
            free(bus->path);
            list_remove(node);
            free(bus);
            return;
        }
    }
}

/* Given a path that may start with an MTD device (/devices/virtual/mtd/mtd8/mtdblock8),
 * populate the supplied buffer with the MTD partition number and return 0.
 * If it doesn't start with an MTD device, or there is some error, return -1 */
static int find_mtd_device_prefix(const char *path, char *buf, ssize_t buf_sz)
{
    const char *start, *end;

    if (strncmp(path, "/devices/virtual/mtd", 20))
        return -1;

    /* Beginning of the prefix is the initial "mtdXX" after "/devices/virtual/mtd/" */
    start = path + 21;

    /* End of the prefix is one path '/' later, capturing the partition number
     * Example: mtd8 */
    end = strchr(start, '/');
    if (!end) {
        return -1;
    }

    /* Make sure we have enough room for the string plus null terminator */
    if (end - start + 1 > buf_sz)
        return -1;

    strncpy(buf, start, end - start);
    buf[end - start] = '\0';
    return 0;
}

/* Given a path that may start with a PCI device, populate the supplied buffer
 * with the PCI domain/bus number and the peripheral ID and return 0.
 * If it doesn't start with a PCI device, or there is some error, return -1 */
static int find_pci_device_prefix(const char *path, char *buf, ssize_t buf_sz)
{
    const char *start, *end;

    if (strncmp(path, "/devices/pci", 12))
        return -1;

    /* Beginning of the prefix is the initial "pci" after "/devices/" */
    start = path + 9;

    /* End of the prefix is two path '/' later, capturing the domain/bus number
     * and the peripheral ID. Example: pci0000:00/0000:00:1f.2 */
    end = strchr(start, '/');
    if (!end)
        return -1;
    end = strchr(end + 1, '/');
    if (!end)
        return -1;

    /* Make sure we have enough room for the string plus null terminator */
    if (end - start + 1 > buf_sz)
        return -1;

    strncpy(buf, start, end - start);
    buf[end - start] = '\0';
    return 0;
}

static void parse_event(const char *msg, struct uevent *uevent)
{
    uevent->action = "";
    uevent->path = "";
    uevent->subsystem = "";
    uevent->firmware = "";
    uevent->major = -1;
    uevent->minor = -1;
    uevent->partition_name = NULL;
    uevent->partition_num = -1;
    uevent->device_name = NULL;

        /* currently ignoring SEQNUM */
    while(*msg) {
        if(!strncmp(msg, "ACTION=", 7)) {
            msg += 7;
            uevent->action = msg;
        } else if(!strncmp(msg, "DEVPATH=", 8)) {
            msg += 8;
            uevent->path = msg;
        } else if(!strncmp(msg, "SUBSYSTEM=", 10)) {
            msg += 10;
            uevent->subsystem = msg;
        } else if(!strncmp(msg, "FIRMWARE=", 9)) {
            msg += 9;
            uevent->firmware = msg;
        } else if(!strncmp(msg, "MAJOR=", 6)) {
            msg += 6;
            uevent->major = atoi(msg);
        } else if(!strncmp(msg, "MINOR=", 6)) {
            msg += 6;
            uevent->minor = atoi(msg);
        } else if(!strncmp(msg, "PARTN=", 6)) {
            msg += 6;
            uevent->partition_num = atoi(msg);
        } else if(!strncmp(msg, "PARTNAME=", 9)) {
            msg += 9;
            uevent->partition_name = msg;
        } else if(!strncmp(msg, "DEVNAME=", 8)) {
            msg += 8;
            uevent->device_name = msg;
        }

        /* advance to after the next \0 */
        while(*msg++)
            ;
    }

    if (LOG_UEVENTS) {
        INFO("event { '%s', '%s', '%s', '%s', %d, %d }\n",
             uevent->action, uevent->path, uevent->subsystem,
             uevent->firmware, uevent->major, uevent->minor);
    }
}

static char **get_character_device_symlinks(struct uevent *uevent)
{
    const char *parent;
    char *slash;
    char **links;
    int link_num = 0;
    int width;
    struct platform_node *pdev;

    pdev = find_platform_device(uevent->path);
    if (!pdev)
        return NULL;

    links = (char**) malloc(sizeof(char *) * 2);
    if (!links)
        return NULL;
    memset(links, 0, sizeof(char *) * 2);

    /* skip "/devices/platform/<driver>" */
    parent = strchr(uevent->path + pdev->path_len, '/');
    if (!parent)
        goto err;

    if (!strncmp(parent, "/usb", 4)) {
        /* skip root hub name and device. use device interface */
        while (*++parent && *parent != '/');
        if (*parent)
            while (*++parent && *parent != '/');
        if (!*parent)
            goto err;
        slash = strchr(++parent, '/');
        if (!slash)
            goto err;
        width = slash - parent;
        if (width <= 0)
            goto err;

        if (asprintf(&links[link_num], "/dev/usb/%s%.*s", uevent->subsystem, width, parent) > 0)
            link_num++;
        else
            links[link_num] = NULL;
        mkdir("/dev/usb", 0755);
    }
    else {
        goto err;
    }

    return links;
err:
    free(links);
    return NULL;
}

static char **get_block_device_symlinks(struct uevent *uevent)
{
    const char *device;
    struct platform_node *pdev;
    char *slash;
    const char *type;
    char buf[256];
    char link_path[256];
    int link_num = 0;
    char *p;
    int is_bootdevice = -1;
    int mtd_fd = -1;
    int nr;
    char mtd_name_path[256];
    char mtd_name[64];

    pdev = find_platform_device(uevent->path);
    if (pdev) {
        device = pdev->name;
        type = "platform";
    } else if (!find_pci_device_prefix(uevent->path, buf, sizeof(buf))) {
        device = buf;
        type = "pci";
    } else if (!find_mtd_device_prefix(uevent->path, buf, sizeof(buf))) {
        device = buf;
        type = "mtd";
    } else {
        return NULL;
    }

    char **links = (char**) malloc(sizeof(char *) * 6);
    if (!links)
        return NULL;
    memset(links, 0, sizeof(char *) * 6);

    INFO("found %s device %s\n", type, device);

    snprintf(link_path, sizeof(link_path), "/dev/block/%s/%s", type, device);

    if(!strcmp(type, "mtd")) {
        snprintf(mtd_name_path, sizeof(mtd_name_path),
            "/sys/devices/virtual/%s/%s/name", type, device);
        mtd_fd = open(mtd_name_path, O_RDONLY);
            if(mtd_fd < 0) {
                ERROR("Unable to open %s for reading", mtd_name_path);
                return NULL;
            }
        nr = read(mtd_fd, mtd_name, sizeof(mtd_name) - 1);
        if (nr <= 0)
            return NULL;
        close(mtd_fd);
        mtd_name[nr - 1] = '\0';

        p = strdup(mtd_name);
        sanitize(p);
        if (asprintf(&links[link_num], "/dev/block/%s/by-name/%s", type, p) > 0)
            link_num++;
        else
            links[link_num] = NULL;
        free(p);
    }

    if (pdev && boot_device[0] != '\0' && strstr(device, boot_device)) {
        make_link_init(link_path, "/dev/block/bootdevice");
        is_bootdevice = 1;
    } else {
        is_bootdevice = 0;
    }

    if (uevent->partition_name) {
        p = strdup(uevent->partition_name);
        sanitize(p);
        if (strcmp(uevent->partition_name, p))
            NOTICE("Linking partition '%s' as '%s'\n", uevent->partition_name, p);
        if (asprintf(&links[link_num], "%s/by-name/%s", link_path, p) > 0)
            link_num++;
        else
            links[link_num] = NULL;

        if (is_bootdevice > 0) {
            if (asprintf(&links[link_num], "/dev/block/bootdevice/by-name/%s", p) > 0)
                link_num++;
            else
                links[link_num] = NULL;
        }
        free(p);
    }

    if (uevent->partition_num >= 0) {
        if (asprintf(&links[link_num], "%s/by-num/p%d", link_path, uevent->partition_num) > 0)
            link_num++;
        else
            links[link_num] = NULL;

        if (is_bootdevice > 0) {
            if (asprintf(&links[link_num], "/dev/block/bootdevice/by-num/p%d", uevent->partition_num) > 0)
                link_num++;
            else
                links[link_num] = NULL;
        }
    }

    slash = strrchr(uevent->path, '/');
    if (asprintf(&links[link_num], "%s/%s", link_path, slash + 1) > 0)
        link_num++;
    else
        links[link_num] = NULL;

    return links;
}

static void handle_device(const char *action, const char *devpath,
        const char *path, int block, int major, int minor, char **links)
{
    int i;

    if(!strcmp(action, "add")) {
        make_device(devpath, path, block, major, minor, (const char **)links);
        if (links) {
            for (i = 0; links[i]; i++)
                make_link_init(devpath, links[i]);
        }
    }

    if(!strcmp(action, "remove")) {
        if (links) {
            for (i = 0; links[i]; i++)
                remove_link(devpath, links[i]);
        }
        unlink(devpath);
    }

    if (links) {
        for (i = 0; links[i]; i++)
            free(links[i]);
        free(links);
    }
}

static void handle_platform_device_event(struct uevent *uevent)
{
    const char *path = uevent->path;

    if (!strcmp(uevent->action, "add"))
        add_platform_device(path);
    else if (!strcmp(uevent->action, "remove"))
        remove_platform_device(path);
}

static const char *parse_device_name(struct uevent *uevent, unsigned int len)
{
    const char *name;

    /* if it's not a /dev device, nothing else to do */
    if((uevent->major < 0) || (uevent->minor < 0))
        return NULL;

    /* do we have a name? */
    name = strrchr(uevent->path, '/');
    if(!name)
        return NULL;
    name++;

    /* too-long names would overrun our buffer */
    if(strlen(name) > len) {
        ERROR("DEVPATH=%s exceeds %u-character limit on filename; ignoring event\n",
                name, len);
        return NULL;
    }

    return name;
}

static void handle_block_device_event(struct uevent *uevent)
{
    const char *base = "/dev/block/";
    const char *name;
    char devpath[96];
    char **links = NULL;

    name = parse_device_name(uevent, 64);
    if (!name)
        return;

    snprintf(devpath, sizeof(devpath), "%s%s", base, name);
    make_dir(base, 0755);

    if (!strncmp(uevent->path, "/devices/", 9))
        links = get_block_device_symlinks(uevent);

    handle_device(uevent->action, devpath, uevent->path, 1,
            uevent->major, uevent->minor, links);
}

#define DEVPATH_LEN 96

static bool assemble_devpath(char *devpath, const char *dirname,
        const char *devname)
{
    int s = snprintf(devpath, DEVPATH_LEN, "%s/%s", dirname, devname);
    if (s < 0) {
        ERROR("failed to assemble device path (%s); ignoring event\n",
                strerror(errno));
        return false;
    } else if (s >= DEVPATH_LEN) {
        ERROR("%s/%s exceeds %u-character limit on path; ignoring event\n",
                dirname, devname, DEVPATH_LEN);
        return false;
    }
    return true;
}

static void mkdir_recursive_for_devpath(const char *devpath)
{
    char dir[DEVPATH_LEN];
    char *slash;

    strcpy(dir, devpath);
    slash = strrchr(dir, '/');
    *slash = '\0';
    mkdir_recursive(dir, 0755);
}

static void handle_generic_device_event(struct uevent *uevent)
{
    const char *base;
    const char *name;
    char devpath[DEVPATH_LEN] = {0};
    char **links = NULL;

    name = parse_device_name(uevent, 64);
    if (!name)
        return;

    struct ueventd_subsystem *subsystem =
            ueventd_subsystem_find_by_name(uevent->subsystem);

    if (subsystem) {
        const char *devname;

        switch (subsystem->devname_src) {
        case DEVNAME_UEVENT_DEVNAME:
            devname = uevent->device_name;
            break;

        case DEVNAME_UEVENT_DEVPATH:
            devname = name;
            break;

        default:
            ERROR("%s subsystem's devpath option is not set; ignoring event\n",
                    uevent->subsystem);
            return;
        }

        if (!assemble_devpath(devpath, subsystem->dirname, devname))
            return;
        mkdir_recursive_for_devpath(devpath);
    } else if (!strncmp(uevent->subsystem, "usb", 3)) {
         if (!strcmp(uevent->subsystem, "usb")) {
            if (uevent->device_name) {
                if (!assemble_devpath(devpath, "/dev", uevent->device_name))
                    return;
                mkdir_recursive_for_devpath(devpath);
             }
             else {
                 /* This imitates the file system that would be created
                  * if we were using devfs instead.
                  * Minors are broken up into groups of 128, starting at "001"
                  */
                 int bus_id = uevent->minor / 128 + 1;
                 int device_id = uevent->minor % 128 + 1;
                 /* build directories */
                 make_dir("/dev/bus", 0755);
                 make_dir("/dev/bus/usb", 0755);
                 snprintf(devpath, sizeof(devpath), "/dev/bus/usb/%03d", bus_id);
                 make_dir(devpath, 0755);
                 snprintf(devpath, sizeof(devpath), "/dev/bus/usb/%03d/%03d", bus_id, device_id);
             }
         } else {
             /* ignore other USB events */
             return;
         }
     } else if (!strncmp(uevent->subsystem, "graphics", 8)) {
         base = "/dev/graphics/";
         make_dir(base, 0755);
     } else if (!strncmp(uevent->subsystem, "drm", 3)) {
         base = "/dev/dri/";
         make_dir(base, 0755);
     } else if (!strncmp(uevent->subsystem, "oncrpc", 6)) {
         base = "/dev/oncrpc/";
         make_dir(base, 0755);
     } else if (!strncmp(uevent->subsystem, "adsp", 4)) {
         base = "/dev/adsp/";
         make_dir(base, 0755);
     } else if (!strncmp(uevent->subsystem, "msm_camera", 10)) {
         base = "/dev/msm_camera/";
         make_dir(base, 0755);
     } else if(!strncmp(uevent->subsystem, "input", 5)) {
         base = "/dev/input/";
         make_dir(base, 0755);
     } else if(!strncmp(uevent->subsystem, "mtd", 3)) {
         base = "/dev/mtd/";
         make_dir(base, 0755);
     } else if(!strncmp(uevent->subsystem, "sound", 5)) {
         base = "/dev/snd/";
         make_dir(base, 0755);
     } else if(!strncmp(uevent->subsystem, "misc", 4) &&
                 !strncmp(name, "log_", 4)) {
         INFO("kernel logger is deprecated\n");
         base = "/dev/log/";
         make_dir(base, 0755);
         name += 4;
     } else
         base = "/dev/";
     links = get_character_device_symlinks(uevent);

     if (!devpath[0])
         snprintf(devpath, sizeof(devpath), "%s%s", base, name);

     handle_device(uevent->action, devpath, uevent->path, 0,
             uevent->major, uevent->minor, links);
}

static void handle_device_event(struct uevent *uevent)
{
    if (!strcmp(uevent->action,"add") || !strcmp(uevent->action, "change") || !strcmp(uevent->action, "online"))
        fixup_sys_perms(uevent->path);

    if (!strncmp(uevent->subsystem, "block", 5)) {
        handle_block_device_event(uevent);
    } else if (!strncmp(uevent->subsystem, "platform", 8)) {
        handle_platform_device_event(uevent);
    } else {
        handle_generic_device_event(uevent);
    }
}

static int load_firmware(int fw_fd, gzFile gz_fd, int loading_fd, int data_fd)
{
    int ret = 0;

    write(loading_fd, "1", 1);  /* start transfer */

    while (1) {
        char buf[PAGE_SIZE];
        ssize_t nr;

        if (gz_fd)
            nr = gzread(gz_fd, buf, sizeof(buf));
        else
            nr = read(fw_fd, buf, sizeof(buf));
        if(!nr)
            break;
        if(nr < 0) {
            ret = -1;
            break;
        }
<<<<<<< HEAD

        while (nr > 0) {
            ssize_t nw = 0;

            nw = write(data_fd, buf + nw, nr);
            if(nw <= 0) {
                ret = -1;
                goto out;
            }
            nr -= nw;
=======
        if (!android::base::WriteFully(data_fd, buf, nr)) {
            ret = -1;
            break;
>>>>>>> d02e6887
        }
        len_to_copy -= nr;
    }

    if(!ret)
        write(loading_fd, "0", 1);  /* successful end of transfer */
    else {
        ERROR("%s: aborted transfer\n", __func__);
        write(loading_fd, "-1", 2); /* abort transfer */
    }

    return ret;
}

static int is_booting(void)
{
    return access("/dev/.booting", F_OK) == 0;
}

gzFile fw_gzopen(const char *fname, const char *mode)
{
    char *file1 = NULL;
    int l;
    gzFile gz_fd = NULL;

    l = asprintf(&file1, "%s.gz",  fname);
    if (l == -1)
        goto out;

    gz_fd = gzopen(file1, mode);
    free(file1);
out:
    return gz_fd;
}

static void process_firmware_event(struct uevent *uevent)
{
    char *root, *loading, *data;
    int l, loading_fd, data_fd, fw_fd;
    size_t i;
    int booting = is_booting();
    gzFile gz_fd = NULL;

    INFO("firmware: loading '%s' for '%s'\n",
         uevent->firmware, uevent->path);

    l = asprintf(&root, SYSFS_PREFIX"%s/", uevent->path);
    if (l == -1)
        return;

    l = asprintf(&loading, "%sloading", root);
    if (l == -1)
        goto root_free_out;

    l = asprintf(&data, "%sdata", root);
    if (l == -1)
        goto loading_free_out;

    loading_fd = open(loading, O_WRONLY|O_CLOEXEC);
    if(loading_fd < 0)
        goto data_free_out;

    data_fd = open(data, O_WRONLY|O_CLOEXEC);
    if(data_fd < 0)
        goto loading_close_out;

try_loading_again:
    for (i = 0; i < ARRAY_SIZE(firmware_dirs); i++) {
        char *file = NULL;
        l = asprintf(&file, "%s/%s", firmware_dirs[i], uevent->firmware);
        if (l == -1)
            goto data_free_out;
        fw_fd = open(file, O_RDONLY|O_CLOEXEC);
        free(file);
        if (fw_fd < 0){
            gz_fd = fw_gzopen(file, "rb");
        }
        if (fw_fd >= 0 || gz_fd) {
            if(!load_firmware(fw_fd, gz_fd, loading_fd, data_fd))
                INFO("firmware: copy success { '%s', '%s' }\n", root, uevent->firmware);
            else
                INFO("firmware: copy failure { '%s', '%s' }\n", root, uevent->firmware);
            break;
        }
    }
    if ((fw_fd < 0) && !gz_fd) {
        if (booting) {
            /* If we're not fully booted, we may be missing
             * filesystems needed for firmware, wait and retry.
             */
            usleep(100000);
            booting = is_booting();
            goto try_loading_again;
        }
        INFO("firmware: could not open '%s': %s\n", uevent->firmware, strerror(errno));
        write(loading_fd, "-1", 2);
        goto data_close_out;
    }

    if (gz_fd)
        gzclose(gz_fd);
    else
        close(fw_fd);
data_close_out:
    close(data_fd);
loading_close_out:
    close(loading_fd);
data_free_out:
    free(data);
loading_free_out:
    free(loading);
root_free_out:
    free(root);
}

static void handle_firmware_event(struct uevent *uevent)
{
    pid_t pid;

    if(strcmp(uevent->subsystem, "firmware"))
        return;

    if(strcmp(uevent->action, "add"))
        return;

    /* we fork, to avoid making large memory allocations in init proper */
    pid = fork();
    if (!pid) {
        process_firmware_event(uevent);
        _exit(EXIT_SUCCESS);
    } else if (pid < 0) {
        ERROR("could not fork to process firmware event: %s\n", strerror(errno));
    }
}

#define UEVENT_MSG_LEN  2048
void handle_device_fd()
{
    char msg[UEVENT_MSG_LEN+2];
    int n;
    while ((n = uevent_kernel_multicast_recv(device_fd, msg, UEVENT_MSG_LEN)) > 0) {
        if(n >= UEVENT_MSG_LEN)   /* overflow -- discard */
            continue;

        msg[n] = '\0';
        msg[n+1] = '\0';

        struct uevent uevent;
        parse_event(msg, &uevent);

        if (selinux_status_updated() > 0) {
            struct selabel_handle *sehandle2;
            sehandle2 = selinux_android_file_context_handle();
            if (sehandle2) {
                selabel_close(sehandle);
                sehandle = sehandle2;
            }
        }

        handle_device_event(&uevent);
        handle_firmware_event(&uevent);
    }
}

/* Coldboot walks parts of the /sys tree and pokes the uevent files
** to cause the kernel to regenerate device add events that happened
** before init's device manager was started
**
** We drain any pending events from the netlink socket every time
** we poke another uevent file to make sure we don't overrun the
** socket's buffer.
*/

static void do_coldboot(DIR *d)
{
    struct dirent *de;
    int dfd, fd;

    dfd = dirfd(d);

    fd = openat(dfd, "uevent", O_WRONLY);
    if(fd >= 0) {
        write(fd, "add\n", 4);
        close(fd);
        handle_device_fd();
    }

    while((de = readdir(d))) {
        DIR *d2;

        if(de->d_type != DT_DIR || de->d_name[0] == '.')
            continue;

        fd = openat(dfd, de->d_name, O_RDONLY | O_DIRECTORY);
        if(fd < 0)
            continue;

        d2 = fdopendir(fd);
        if(d2 == 0)
            close(fd);
        else {
            do_coldboot(d2);
            closedir(d2);
        }
    }
}

static void coldboot(const char *path)
{
    std::unique_ptr<DIR, decltype(&closedir)> d(opendir(path), closedir);
    if(d) {
        do_coldboot(d.get());
    }
}

void device_init() {
    sehandle = selinux_android_file_context_handle();
    selinux_status_open(true);

    /* is 256K enough? udev uses 16MB! */
    device_fd = uevent_open_socket(256*1024, true);
    if (device_fd == -1) {
        return;
    }
    fcntl(device_fd, F_SETFL, O_NONBLOCK);

    if (access(COLDBOOT_DONE, F_OK) == 0) {
        NOTICE("Skipping coldboot, already done!\n");
        return;
    }

    Timer t;
    coldboot("/sys/class");
    coldboot("/sys/block");
    coldboot("/sys/devices");
    close(open(COLDBOOT_DONE, O_WRONLY|O_CREAT|O_CLOEXEC, 0000));
    NOTICE("Coldboot took %.2fs.\n", t.duration());
}

int get_device_fd()
{
    return device_fd;
}<|MERGE_RESOLUTION|>--- conflicted
+++ resolved
@@ -854,22 +854,9 @@
             ret = -1;
             break;
         }
-<<<<<<< HEAD
-
-        while (nr > 0) {
-            ssize_t nw = 0;
-
-            nw = write(data_fd, buf + nw, nr);
-            if(nw <= 0) {
-                ret = -1;
-                goto out;
-            }
-            nr -= nw;
-=======
         if (!android::base::WriteFully(data_fd, buf, nr)) {
             ret = -1;
             break;
->>>>>>> d02e6887
         }
         len_to_copy -= nr;
     }
