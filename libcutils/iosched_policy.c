/*
** Copyright 2007-2014, The Android Open Source Project
** Copyright 2015, The CyanogenMod Project
**
** Licensed under the Apache License, Version 2.0 (the "License");
** you may not use this file except in compliance with the License.
** You may obtain a copy of the License at
**
**     http://www.apache.org/licenses/LICENSE-2.0 
**
** Unless required by applicable law or agreed to in writing, software 
** distributed under the License is distributed on an "AS IS" BASIS, 
** WITHOUT WARRANTIES OR CONDITIONS OF ANY KIND, either express or implied. 
** See the License for the specific language governing permissions and 
** limitations under the License.
*/

#include <errno.h>
#include <fcntl.h>
#include <stdio.h>
#include <stdlib.h>
#include <string.h>
#include <unistd.h>
#include <pthread.h>

#include <cutils/iosched_policy.h>
#define LOG_TAG "iosched_policy"
#include <cutils/log.h>

#define __android_unused __attribute__((__unused__))

#if defined(__ANDROID__)
#include <linux/ioprio.h>
#include <sys/syscall.h>
#include <sys/stat.h>

static int __rtio_cgroup_supported = -1;
static pthread_once_t __rtio_init_once = PTHREAD_ONCE_INIT;

int android_set_ioprio(int pid __android_unused, IoSchedClass clazz __android_unused, int ioprio __android_unused) {
<<<<<<< HEAD
=======
#if defined(__ANDROID__)
>>>>>>> d02e6887
    if (syscall(SYS_ioprio_set, IOPRIO_WHO_PROCESS, pid, ioprio | (clazz << IOPRIO_CLASS_SHIFT))) {
        return -1;
    }
    return 0;
}

int android_get_ioprio(int pid __android_unused, IoSchedClass *clazz, int *ioprio) {
<<<<<<< HEAD
=======
#if defined(__ANDROID__)
>>>>>>> d02e6887
    int rc;

    if ((rc = syscall(SYS_ioprio_get, IOPRIO_WHO_PROCESS, pid)) < 0) {
        return -1;
    }

    *clazz = (rc >> IOPRIO_CLASS_SHIFT);
    *ioprio = (rc & 0xff);
    return 0;
}

static void __initialize_rtio(void) {
    if (!access("/sys/fs/cgroup/bfqio/tasks", W_OK) ||
        !access("/sys/fs/cgroup/bfqio/rt-display/tasks", W_OK)) {
        __rtio_cgroup_supported = 1;
    } else {
        __rtio_cgroup_supported = 0;
    }
}

int android_set_rt_ioprio(int tid, int rt) {
    int fd = -1, rc = -1;

    pthread_once(&__rtio_init_once, __initialize_rtio);
    if (__rtio_cgroup_supported != 1) {
        return -1;
    }

    if (rt) {
        fd = open("/sys/fs/cgroup/bfqio/rt-display/tasks", O_WRONLY | O_CLOEXEC);
    } else {
        fd = open("/sys/fs/cgroup/bfqio/tasks", O_WRONLY | O_CLOEXEC);
    }

    if (fd < 0) {
        return -1;
    }

#ifdef HAVE_GETTID
    if (tid == 0) {
        tid = gettid();
    }
#endif

    // specialized itoa -- works for tid > 0
    char text[22];
    char *end = text + sizeof(text) - 1;
    char *ptr = end;
    *ptr = '\0';
    while (tid > 0) {
        *--ptr = '0' + (tid % 10);
        tid = tid / 10;
    }

    rc = write(fd, ptr, end - ptr);
    if (rc < 0) {
        /*
         * If the thread is in the process of exiting,
         * don't flag an error
         */
        if (errno == ESRCH) {
            rc = 0;
        } else {
            SLOGV("android_set_rt_ioprio failed to write '%s' (%s); fd=%d\n",
                  ptr, strerror(errno), fd);
        }
    }

    close(fd);
    return rc;
}

#else
int android_set_ioprio(int pid __android_unused, IoSchedClass clazz __android_unused, int ioprio __android_unused) {
    return 0;
}

int android_get_ioprio(int pid __android_unused, IoSchedClass *clazz, int *ioprio) {
    *clazz = IoSchedClass_NONE;
    *ioprio = 0;
    return 0;
}

int android_set_rt_ioprio(int tid __android_unused, int rt __android_unused)
{
    return 0;
}
#endif<|MERGE_RESOLUTION|>--- conflicted
+++ resolved
@@ -38,10 +38,8 @@
 static pthread_once_t __rtio_init_once = PTHREAD_ONCE_INIT;
 
 int android_set_ioprio(int pid __android_unused, IoSchedClass clazz __android_unused, int ioprio __android_unused) {
-<<<<<<< HEAD
-=======
+
 #if defined(__ANDROID__)
->>>>>>> d02e6887
     if (syscall(SYS_ioprio_set, IOPRIO_WHO_PROCESS, pid, ioprio | (clazz << IOPRIO_CLASS_SHIFT))) {
         return -1;
     }
@@ -49,10 +47,7 @@
 }
 
 int android_get_ioprio(int pid __android_unused, IoSchedClass *clazz, int *ioprio) {
-<<<<<<< HEAD
-=======
 #if defined(__ANDROID__)
->>>>>>> d02e6887
     int rc;
 
     if ((rc = syscall(SYS_ioprio_get, IOPRIO_WHO_PROCESS, pid)) < 0) {
