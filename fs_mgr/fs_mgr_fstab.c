/*
 * Copyright (C) 2014 The Android Open Source Project
 *
 * Licensed under the Apache License, Version 2.0 (the "License");
 * you may not use this file except in compliance with the License.
 * You may obtain a copy of the License at
 *
 *      http://www.apache.org/licenses/LICENSE-2.0
 *
 * Unless required by applicable law or agreed to in writing, software
 * distributed under the License is distributed on an "AS IS" BASIS,
 * WITHOUT WARRANTIES OR CONDITIONS OF ANY KIND, either express or implied.
 * See the License for the specific language governing permissions and
 * limitations under the License.
 */

#include <ctype.h>
#include <errno.h>
#include <stdio.h>
#include <stdlib.h>
#include <string.h>
#include <sys/mount.h>
#include <unistd.h>

#include "fs_mgr_priv.h"

struct fs_mgr_flag_values {
    char *key_loc;
    char *verity_loc;
    long long part_length;
    char *label;
    int partnum;
    int swap_prio;
    unsigned int zram_size;
<<<<<<< HEAD
    unsigned int zram_streams;
=======
    unsigned int file_encryption_mode;
>>>>>>> 75a38b87
};

struct flag_list {
    const char *name;
    unsigned int flag;
};

static struct flag_list mount_flags[] = {
    { "noatime",    MS_NOATIME },
    { "noexec",     MS_NOEXEC },
    { "nosuid",     MS_NOSUID },
    { "nodev",      MS_NODEV },
    { "nodiratime", MS_NODIRATIME },
    { "ro",         MS_RDONLY },
    { "rw",         0 },
    { "remount",    MS_REMOUNT },
    { "bind",       MS_BIND },
    { "rec",        MS_REC },
    { "unbindable", MS_UNBINDABLE },
    { "private",    MS_PRIVATE },
    { "slave",      MS_SLAVE },
    { "shared",     MS_SHARED },
    { "defaults",   0 },
    { 0,            0 },
};

static struct flag_list fs_mgr_flags[] = {
    { "wait",        MF_WAIT },
    { "check",       MF_CHECK },
    { "encryptable=",MF_CRYPT },
    { "forceencrypt=",MF_FORCECRYPT },
    { "fileencryption=",MF_FILEENCRYPTION },
    { "forcefdeorfbe=",MF_FORCEFDEORFBE },
    { "nonremovable",MF_NONREMOVABLE },
    { "voldmanaged=",MF_VOLDMANAGED},
    { "length=",     MF_LENGTH },
    { "recoveryonly",MF_RECOVERYONLY },
    { "swapprio=",   MF_SWAPPRIO },
    { "zramsize=",   MF_ZRAMSIZE },
    { "verify",      MF_VERIFY },
    { "noemulatedsd", MF_NOEMULATEDSD },
    { "notrim",       MF_NOTRIM },
    { "formattable", MF_FORMATTABLE },
    { "slotselect",  MF_SLOTSELECT },
    { "nofail",      MF_NOFAIL },
    { "zramstreams=",MF_ZRAMSTREAMS },
    { "defaults",    0 },
    { 0,             0 },
};

#define EM_SOFTWARE 1
#define EM_ICE      2

static struct flag_list encryption_modes[] = {
    {"software", EM_SOFTWARE},
    {"ice", EM_ICE},
    {0, 0}
};

static uint64_t calculate_zram_size(unsigned int percentage)
{
    uint64_t total;

    total  = sysconf(_SC_PHYS_PAGES);
    total *= percentage;
    total /= 100;

    total *= sysconf(_SC_PAGESIZE);

    return total;
}

static int parse_flags(char *flags, struct flag_list *fl,
                       struct fs_mgr_flag_values *flag_vals,
                       char *fs_options, int fs_options_len)
{
    int f = 0;
    int i;
    char *p;
    char *savep;

    /* initialize flag values.  If we find a relevant flag, we'll
     * update the value */
    if (flag_vals) {
        memset(flag_vals, 0, sizeof(*flag_vals));
        flag_vals->partnum = -1;
        flag_vals->swap_prio = -1; /* negative means it wasn't specified. */
        flag_vals->zram_streams = 1;
    }

    /* initialize fs_options to the null string */
    if (fs_options && (fs_options_len > 0)) {
        fs_options[0] = '\0';
    }

    p = strtok_r(flags, ",", &savep);
    while (p) {
        /* Look for the flag "p" in the flag list "fl"
         * If not found, the loop exits with fl[i].name being null.
         */
        for (i = 0; fl[i].name; i++) {
            if (!strncmp(p, fl[i].name, strlen(fl[i].name))) {
                f |= fl[i].flag;
                if ((fl[i].flag == MF_CRYPT) && flag_vals) {
                    /* The encryptable flag is followed by an = and the
                     * location of the keys.  Get it and return it.
                     */
                    flag_vals->key_loc = strdup(strchr(p, '=') + 1);
                } else if ((fl[i].flag == MF_VERIFY) && flag_vals) {
                    /* If the verify flag is followed by an = and the
                     * location for the verity state,  get it and return it.
                     */
                    char *start = strchr(p, '=');
                    if (start) {
                        flag_vals->verity_loc = strdup(start + 1);
                    }
                } else if ((fl[i].flag == MF_FORCECRYPT) && flag_vals) {
                    /* The forceencrypt flag is followed by an = and the
                     * location of the keys.  Get it and return it.
                     */
                    flag_vals->key_loc = strdup(strchr(p, '=') + 1);
                } else if ((fl[i].flag == MF_FORCEFDEORFBE) && flag_vals) {
                    /* The forcefdeorfbe flag is followed by an = and the
                     * location of the keys.  Get it and return it.
                     */
                    flag_vals->key_loc = strdup(strchr(p, '=') + 1);
                    flag_vals->file_encryption_mode = EM_SOFTWARE;
                } else if ((fl[i].flag == MF_FILEENCRYPTION) && flag_vals) {
                    /* The fileencryption flag is followed by an = and the
                     * type of the encryption.  Get it and return it.
                     */
                    const struct flag_list *j;
                    const char *mode = strchr(p, '=') + 1;
                    for (j = encryption_modes; j->name; ++j) {
                        if (!strcmp(mode, j->name)) {
                            flag_vals->file_encryption_mode = j->flag;
                        }
                    }
                    if (flag_vals->file_encryption_mode == 0) {
                        ERROR("Unknown file encryption mode: %s\n", mode);
                    }
                } else if ((fl[i].flag == MF_LENGTH) && flag_vals) {
                    /* The length flag is followed by an = and the
                     * size of the partition.  Get it and return it.
                     */
                    flag_vals->part_length = strtoll(strchr(p, '=') + 1, NULL, 0);
                } else if ((fl[i].flag == MF_VOLDMANAGED) && flag_vals) {
                    /* The voldmanaged flag is followed by an = and the
                     * label, a colon and the partition number or the
                     * word "auto", e.g.
                     *   voldmanaged=sdcard:3
                     * Get and return them.
                     */
                    char *label_start;
                    char *label_end;
                    char *part_start;

                    label_start = strchr(p, '=') + 1;
                    label_end = strchr(p, ':');
                    if (label_end) {
                        flag_vals->label = strndup(label_start,
                                                   (int) (label_end - label_start));
                        part_start = strchr(p, ':') + 1;
                        if (!strcmp(part_start, "auto")) {
                            flag_vals->partnum = -1;
                        } else {
                            flag_vals->partnum = strtol(part_start, NULL, 0);
                        }
                    } else {
                        ERROR("Warning: voldmanaged= flag malformed\n");
                    }
                } else if ((fl[i].flag == MF_SWAPPRIO) && flag_vals) {
                    flag_vals->swap_prio = strtoll(strchr(p, '=') + 1, NULL, 0);
                } else if ((fl[i].flag == MF_ZRAMSIZE) && flag_vals) {
                    int is_percent = !!strrchr(p, '%');
                    unsigned int val = strtoll(strchr(p, '=') + 1, NULL, 0);
                    if (is_percent)
                        flag_vals->zram_size = calculate_zram_size(val);
                    else
                        flag_vals->zram_size = val;
                } else if ((fl[i].flag == MF_ZRAMSTREAMS) && flag_vals) {
                    flag_vals->zram_streams = strtoll(strchr(p, '=') + 1, NULL, 0);
                }
                break;
            }
        }

        if (!fl[i].name) {
            if (fs_options) {
                /* It's not a known flag, so it must be a filesystem specific
                 * option.  Add it to fs_options if it was passed in.
                 */
                strlcat(fs_options, p, fs_options_len);
                strlcat(fs_options, ",", fs_options_len);
            } else {
                /* fs_options was not passed in, so if the flag is unknown
                 * it's an error.
                 */
                ERROR("Warning: unknown flag %s\n", p);
            }
        }
        p = strtok_r(NULL, ",", &savep);
    }

    if (fs_options && fs_options[0]) {
        /* remove the last trailing comma from the list of options */
        fs_options[strlen(fs_options) - 1] = '\0';
    }

    return f;
}

struct fstab *fs_mgr_read_fstab(const char *fstab_path)
{
    FILE *fstab_file;
    int cnt, entries;
    ssize_t len;
    size_t alloc_len = 0;
    char *line = NULL;
    const char *delim = " \t";
    char *save_ptr, *p;
    struct fstab *fstab = NULL;
    struct fs_mgr_flag_values flag_vals;
#define FS_OPTIONS_LEN 1024
    char tmp_fs_options[FS_OPTIONS_LEN];

    fstab_file = fopen(fstab_path, "r");
    if (!fstab_file) {
        ERROR("Cannot open file %s\n", fstab_path);
        return 0;
    }

    entries = 0;
    while ((len = getline(&line, &alloc_len, fstab_file)) != -1) {
        /* if the last character is a newline, shorten the string by 1 byte */
        if (line[len - 1] == '\n') {
            line[len - 1] = '\0';
        }
        /* Skip any leading whitespace */
        p = line;
        while (isspace(*p)) {
            p++;
        }
        /* ignore comments or empty lines */
        if (*p == '#' || *p == '\0')
            continue;
        entries++;
    }

    if (!entries) {
        ERROR("No entries found in fstab\n");
        goto err;
    }

    /* Allocate and init the fstab structure */
    fstab = calloc(1, sizeof(struct fstab));
    fstab->num_entries = entries;
    fstab->fstab_filename = strdup(fstab_path);
    fstab->recs = calloc(fstab->num_entries, sizeof(struct fstab_rec));

    fseek(fstab_file, 0, SEEK_SET);

    cnt = 0;
    while ((len = getline(&line, &alloc_len, fstab_file)) != -1) {
        /* if the last character is a newline, shorten the string by 1 byte */
        if (line[len - 1] == '\n') {
            line[len - 1] = '\0';
        }

        /* Skip any leading whitespace */
        p = line;
        while (isspace(*p)) {
            p++;
        }
        /* ignore comments or empty lines */
        if (*p == '#' || *p == '\0')
            continue;

        /* If a non-comment entry is greater than the size we allocated, give an
         * error and quit.  This can happen in the unlikely case the file changes
         * between the two reads.
         */
        if (cnt >= entries) {
            ERROR("Tried to process more entries than counted\n");
            break;
        }

        if (!(p = strtok_r(line, delim, &save_ptr))) {
            ERROR("Error parsing mount source\n");
            goto err;
        }
        fstab->recs[cnt].blk_device = strdup(p);

        if (!(p = strtok_r(NULL, delim, &save_ptr))) {
            ERROR("Error parsing mount_point\n");
            goto err;
        }
        fstab->recs[cnt].mount_point = strdup(p);

        if (!(p = strtok_r(NULL, delim, &save_ptr))) {
            ERROR("Error parsing fs_type\n");
            goto err;
        }
        fstab->recs[cnt].fs_type = strdup(p);

        if (!(p = strtok_r(NULL, delim, &save_ptr))) {
            ERROR("Error parsing mount_flags\n");
            goto err;
        }
        tmp_fs_options[0] = '\0';
        fstab->recs[cnt].flags = parse_flags(p, mount_flags, NULL,
                                       tmp_fs_options, FS_OPTIONS_LEN);

        /* fs_options are optional */
        if (tmp_fs_options[0]) {
            fstab->recs[cnt].fs_options = strdup(tmp_fs_options);
        } else {
            fstab->recs[cnt].fs_options = NULL;
        }

        if (!(p = strtok_r(NULL, delim, &save_ptr))) {
            ERROR("Error parsing fs_mgr_options\n");
            goto err;
        }
        fstab->recs[cnt].fs_mgr_flags = parse_flags(p, fs_mgr_flags,
                                                    &flag_vals, NULL, 0);
        fstab->recs[cnt].key_loc = flag_vals.key_loc;
        fstab->recs[cnt].verity_loc = flag_vals.verity_loc;
        fstab->recs[cnt].length = flag_vals.part_length;
        fstab->recs[cnt].label = flag_vals.label;
        fstab->recs[cnt].partnum = flag_vals.partnum;
        fstab->recs[cnt].swap_prio = flag_vals.swap_prio;
        fstab->recs[cnt].zram_size = flag_vals.zram_size;
<<<<<<< HEAD
        fstab->recs[cnt].zram_streams = flag_vals.zram_streams;
=======
        fstab->recs[cnt].file_encryption_mode = flag_vals.file_encryption_mode;
>>>>>>> 75a38b87
        cnt++;
    }
    /* If an A/B partition, modify block device to be the real block device */
    if (fs_mgr_update_for_slotselect(fstab) != 0) {
        ERROR("Error updating for slotselect\n");
        goto err;
    }
    fclose(fstab_file);
    free(line);
    return fstab;

err:
    fclose(fstab_file);
    free(line);
    if (fstab)
        fs_mgr_free_fstab(fstab);
    return NULL;
}

void fs_mgr_free_fstab(struct fstab *fstab)
{
    int i;

    if (!fstab) {
        return;
    }

    for (i = 0; i < fstab->num_entries; i++) {
        /* Free the pointers return by strdup(3) */
        free(fstab->recs[i].blk_device);
        free(fstab->recs[i].mount_point);
        free(fstab->recs[i].fs_type);
        free(fstab->recs[i].fs_options);
        free(fstab->recs[i].key_loc);
        free(fstab->recs[i].label);
    }

    /* Free the fstab_recs array created by calloc(3) */
    free(fstab->recs);

    /* Free the fstab filename */
    free(fstab->fstab_filename);

    /* Free fstab */
    free(fstab);
}

/* Add an entry to the fstab, and return 0 on success or -1 on error */
int fs_mgr_add_entry(struct fstab *fstab,
                     const char *mount_point, const char *fs_type,
                     const char *blk_device)
{
    struct fstab_rec *new_fstab_recs;
    int n = fstab->num_entries;

    new_fstab_recs = (struct fstab_rec *)
                     realloc(fstab->recs, sizeof(struct fstab_rec) * (n + 1));

    if (!new_fstab_recs) {
        return -1;
    }

    /* A new entry was added, so initialize it */
     memset(&new_fstab_recs[n], 0, sizeof(struct fstab_rec));
     new_fstab_recs[n].mount_point = strdup(mount_point);
     new_fstab_recs[n].fs_type = strdup(fs_type);
     new_fstab_recs[n].blk_device = strdup(blk_device);
     new_fstab_recs[n].length = 0;

     /* Update the fstab struct */
     fstab->recs = new_fstab_recs;
     fstab->num_entries++;

     return 0;
}

/*
 * Returns the 1st matching fstab_rec that follows the start_rec.
 * start_rec is the result of a previous search or NULL.
 */
struct fstab_rec *fs_mgr_get_entry_for_mount_point_after(struct fstab_rec *start_rec, struct fstab *fstab, const char *path)
{
    int i;
    if (!fstab) {
        return NULL;
    }

    if (start_rec) {
        for (i = 0; i < fstab->num_entries; i++) {
            if (&fstab->recs[i] == start_rec) {
                i++;
                break;
            }
        }
    } else {
        i = 0;
    }
    for (; i < fstab->num_entries; i++) {
        int len = strlen(fstab->recs[i].mount_point);
        if (strncmp(path, fstab->recs[i].mount_point, len) == 0 &&
            (path[len] == '\0' || path[len] == '/')) {
            return &fstab->recs[i];
        }
    }
    return NULL;
}

/*
 * Returns the 1st matching mount point.
 * There might be more. To look for others, use fs_mgr_get_entry_for_mount_point_after()
 * and give the fstab_rec from the previous search.
 */
struct fstab_rec *fs_mgr_get_entry_for_mount_point(struct fstab *fstab, const char *path)
{
    return fs_mgr_get_entry_for_mount_point_after(NULL, fstab, path);
}

int fs_mgr_is_voldmanaged(const struct fstab_rec *fstab)
{
    return fstab->fs_mgr_flags & MF_VOLDMANAGED;
}

int fs_mgr_is_nonremovable(const struct fstab_rec *fstab)
{
    return fstab->fs_mgr_flags & MF_NONREMOVABLE;
}

int fs_mgr_is_verified(const struct fstab_rec *fstab)
{
    return fstab->fs_mgr_flags & MF_VERIFY;
}

int fs_mgr_is_encryptable(const struct fstab_rec *fstab)
{
    return fstab->fs_mgr_flags & (MF_CRYPT | MF_FORCECRYPT | MF_FORCEFDEORFBE);
}

int fs_mgr_is_file_encrypted(const struct fstab_rec *fstab)
{
    return fstab->fs_mgr_flags & MF_FILEENCRYPTION;
}

const char* fs_mgr_get_file_encryption_mode(const struct fstab_rec *fstab)
{
    const struct flag_list *j;
    for (j = encryption_modes; j->name; ++j) {
        if (fstab->file_encryption_mode == j->flag) {
            return j->name;
        }
    }
    return NULL;
}

int fs_mgr_is_convertible_to_fbe(const struct fstab_rec *fstab)
{
    return fstab->fs_mgr_flags & MF_FORCEFDEORFBE;
}

int fs_mgr_is_noemulatedsd(const struct fstab_rec *fstab)
{
    return fstab->fs_mgr_flags & MF_NOEMULATEDSD;
}

int fs_mgr_is_notrim(struct fstab_rec *fstab)
{
    return fstab->fs_mgr_flags & MF_NOTRIM;
}

int fs_mgr_is_formattable(struct fstab_rec *fstab)
{
    return fstab->fs_mgr_flags & (MF_FORMATTABLE);
}

int fs_mgr_is_slotselect(struct fstab_rec *fstab)
{
    return fstab->fs_mgr_flags & MF_SLOTSELECT;
}

int fs_mgr_is_nofail(struct fstab_rec *fstab)
{
    return fstab->fs_mgr_flags & MF_NOFAIL;
}<|MERGE_RESOLUTION|>--- conflicted
+++ resolved
@@ -32,11 +32,8 @@
     int partnum;
     int swap_prio;
     unsigned int zram_size;
-<<<<<<< HEAD
     unsigned int zram_streams;
-=======
     unsigned int file_encryption_mode;
->>>>>>> 75a38b87
 };
 
 struct flag_list {
@@ -370,11 +367,8 @@
         fstab->recs[cnt].partnum = flag_vals.partnum;
         fstab->recs[cnt].swap_prio = flag_vals.swap_prio;
         fstab->recs[cnt].zram_size = flag_vals.zram_size;
-<<<<<<< HEAD
         fstab->recs[cnt].zram_streams = flag_vals.zram_streams;
-=======
         fstab->recs[cnt].file_encryption_mode = flag_vals.file_encryption_mode;
->>>>>>> 75a38b87
         cnt++;
     }
     /* If an A/B partition, modify block device to be the real block device */
