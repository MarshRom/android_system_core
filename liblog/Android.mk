--- conflicted
+++ resolved
@@ -24,14 +24,12 @@
 # so make sure we do not regret hard-coding it as follows:
 liblog_cflags := -DLIBLOG_LOG_TAG=1005
 
-<<<<<<< HEAD
-ifneq ($(TARGET_USES_LOGD),false)
 liblog_sources := logd_write.c
-else
-liblog_sources := logd_write_kern.c
-endif
 
 liblog_sources += log_event_write.c
+
+liblog_sources += log_event_list.c
+
 
 # some files must not be compiled when building against Mingw
 # they correspond to features not used by our host development tools
@@ -45,9 +43,6 @@
         uio.c
 endif
 
-=======
-liblog_sources := logd_write.c log_event_list.c log_event_write.c
->>>>>>> d02e6887
 liblog_host_sources := $(liblog_sources) fake_log_device.c event.logtags
 liblog_target_sources := $(liblog_sources) event_tag_map.c
 liblog_target_sources += log_time.cpp log_is_loggable.c logprint.c log_read.c
