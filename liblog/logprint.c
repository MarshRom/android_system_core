--- conflicted
+++ resolved
@@ -755,15 +755,9 @@
     }
     /* snprintf has a weird return value.   It returns what would have been
      * written given a large enough buffer.  In the case that the prefix is
-<<<<<<< HEAD
-     * longer then our buffer(128), it messes up the calculations below 
-     * possibly causing heap corruption.  To avoid this we double check and
-     * set the length at the maximum (size minus null byte) 
-=======
      * longer then our buffer(128), it messes up the calculations below
      * possibly causing heap corruption.  To avoid this we double check and
      * set the length at the maximum (size minus null byte)
->>>>>>> 457d81ce
      */
     if(prefixLen >= sizeof(prefixBuf))
         prefixLen = sizeof(prefixBuf) - 1;
