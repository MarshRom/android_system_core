--- conflicted
+++ resolved
@@ -18,11 +18,8 @@
 #include <inttypes.h>
 #include <signal.h>
 #include <string.h>
-<<<<<<< HEAD
-=======
 #include <sys/types.h>
 #include <unistd.h>
->>>>>>> d02e6887
 
 #include <cutils/properties.h>
 #include <gtest/gtest.h>
@@ -1347,14 +1344,6 @@
     property_set(key + base_offset, hold[3]);
 }
 
-<<<<<<< HEAD
-static inline int32_t get4LE(const char* src)
-{
-    return src[0] | (src[1] << 8) | (src[2] << 16) | (src[3] << 24);
-}
-
-=======
->>>>>>> d02e6887
 TEST(liblog, android_errorWriteWithInfoLog__android_logger_list_read__typical) {
     const int TAG = 123456781;
     const char SUBTAG[] = "test-subtag";
@@ -1511,15 +1500,12 @@
         }
         eventData += dataLen;
 
-<<<<<<< HEAD
         // 4 bytes for the tag, and 512 bytes for the log since the max_payload_buf should be
         // truncated.
         ASSERT_EQ(4 + 512, eventData - original);
-=======
         // 4 bytes for the tag, and max_payload_buf should be truncated.
         ASSERT_LE(4 + 512, eventData - original);      // worst expectations
         ASSERT_GT(4 + DATA_LEN, eventData - original); // must be truncated
->>>>>>> d02e6887
 
         ++count;
     }
@@ -1654,8 +1640,6 @@
     android_logger_list_close(logger_list);
 }
 
-<<<<<<< HEAD
-=======
 TEST(liblog, __android_log_bswrite_and_print___max) {
     bswrite_test(max_payload_buf);
 }
@@ -1664,7 +1648,6 @@
     buf_write_test(max_payload_buf);
 }
 
->>>>>>> d02e6887
 TEST(liblog, android_errorWriteLog__android_logger_list_read__success) {
     const int TAG = 123456785;
     const char SUBTAG[] = "test-subtag";
@@ -1760,8 +1743,6 @@
     EXPECT_EQ(0, count);
 
     android_logger_list_close(logger_list);
-<<<<<<< HEAD
-=======
 }
 
 static int is_real_element(int type) {
@@ -2320,5 +2301,4 @@
     EXPECT_GT(0, android_log_write_list_begin(ctx));
     EXPECT_LE(0, android_log_destroy(&ctx));
     ASSERT_TRUE(NULL == ctx);
->>>>>>> d02e6887
 }